"""
pybob.GeoImg is a class to handle geospatial imagery, in particular satellite images and digital elevation models.
"""
from __future__ import print_function
import os
import re
import random
import datetime as dt
import numpy as np
import matplotlib.pyplot as plt
from osgeo import gdal, osr
from mpl_toolkits.axes_grid1 import make_axes_locatable
from scipy.interpolate import griddata
from scipy.spatial import ConvexHull
from multiprocessing import Pool

numpy2gdal = {np.uint8: gdal.GDT_Byte, np.uint16: gdal.GDT_UInt16, np.int16: gdal.GDT_Int16,
              np.float32: gdal.GDT_Float32, np.float64: gdal.GDT_Float64, 
              np.uint32: gdal.GDT_UInt32, np.int32: gdal.GDT_Int32, 
              np.complex64: gdal.GDT_CFloat64}

lsat_sensor = {'C': 'OLI/TIRS', 'E': 'ETM+', 'T': 'TM', 'M': 'MSS', 'O': 'OLI', 'TI': 'TIRS'}


def parse_landsat(gname):
    attrs = []
    if len(gname.split('_')) == 1:
        attrs.append(lsat_sensor[gname[1]])
        attrs.append('Landsat {}'.format(int(gname[2])))
        attrs.append((int(gname[3:6]), int(gname[6:9])))
        year = int(gname[9:13])
        doy = int(gname[13:16])
        attrs.append(dt.datetime.fromordinal(dt.date(year-1, 12, 31).toordinal()+doy))
        attrs.append(attrs[3].date())
    elif re.match('L[COTEM][0-9]{2}', gname.split('_')[0]):
        split_name = gname.split('_')
        attrs.append(lsat_sensor[split_name[0][1]])
        attrs.append('Landsat {}'.format(int(split_name[0][2:4])))
        attrs.append((int(split_name[2][0:3]), int(split_name[2][3:6])))
        attrs.append(dt.datetime.strptime(split_name[3], '%Y%m%d'))
        attrs.append(attrs[3].date())
    return attrs


def get_file_info(in_filestring):
    in_filename = os.path.basename(in_filestring)
    in_dir = os.path.dirname(in_filestring)
    if in_dir == '':
        in_dir = '.'
    return in_filename, in_dir

def int_pts(myins):
    pt, ij, X, Y, z, mode = myins            
    try:
        zint = griddata((X.flatten(), Y.flatten()), z.flatten(), pt, method=mode)
    except:
        zint = np.nan
    return zint
#    return griddata((myins[2].flatten(), myins[3].flatten()), myins[4].flatten(), myins[0], method=myins[5])


class GeoImg(object):
    """
    Create a GeoImg object from a GDAL-supported raster dataset.
    """
    def __init__(self, in_filename, in_dir=None, datestr=None, datefmt='%m/%d/%y', dtype=np.float32, attrs=None):
        """
        :param in_filename:  Filename or object to read in. If in_filename is a string, the GeoImg is created by reading the file
            corresponding to that filename. If in_filename is a gdal object, the
            GeoImg is created by operating on the corresponding object.
        :param in_dir: (optional) directory where in_filename is located. If not given, the directory
            will be determined from the input filename.
        :param datestr: (optional) string to pass to GeoImg, representing the date the image was acquired.
        :param datefmt: Format of datestr that datetime.datetime should use to parse datestr.
            Default is %m/%d/%y.
        :param dtype: numpy datatype to read input data as. Default is np.float32. See numpy docs for more details.

        :type in_filename: str, gdal.Dataset
        :type in_dir: str
        :type datestr: str
        :type dtype: numpy datatype
        """
        if type(in_filename) is gdal.Dataset:
            self.filename = None
            self.in_dir_path = None
            self.in_dir_abs_path = None
            self.gd = in_filename
        elif type(in_filename) is str:
            if in_dir is None:
                in_filename, in_dir = get_file_info(in_filename)
            self.filename = in_filename
            self.in_dir_path = in_dir
            self.in_dir_abs_path = os.path.abspath(in_dir)
            self.gd = gdal.Open(os.path.join(self.in_dir_path, self.filename))
        else:
            raise Exception('in_filename must be a string or a gdal Dataset')

        self.gt = self.gd.GetGeoTransform()
        self.proj = self.gd.GetProjection()
        try:   # Starting to implement the possibility to load raster without ESPG pre-assigned
            self.epsg = int(''.join(filter(lambda x: x.isdigit(), self.proj.split(',')[-1])))
        except:
            self.epsg = None
        self.spatialReference = osr.SpatialReference()
        dump = self.spatialReference.ImportFromEPSG(self.epsg)  # do this to make our SRS nice and easy for osr later.
        del dump
        self.intype = self.gd.GetDriver().ShortName
        self.npix_x = self.gd.RasterXSize
        self.npix_y = self.gd.RasterYSize
        self.xmin = self.gt[0]
        self.xmax = self.gt[0] + self.npix_x * self.gt[1] + self.npix_y * self.gt[2]
        self.ymin = self.gt[3] + self.npix_x * self.gt[4] + self.npix_y * self.gt[5]
        self.ymax = self.gt[3]
        self.dx = self.gt[1]
        self.dy = self.gt[5]
        self.UTMtfm = [self.xmin, self.ymax, self.dx, self.dy]
        self.NDV = self.gd.GetRasterBand(1).GetNoDataValue()
        self.img = self.gd.ReadAsArray().astype(dtype)
        self.dtype = dtype
        self.px_loc = self.gd.GetMetadataItem('AREA_OR_POINT')
        if dtype in [np.float32, np.float64, np.complex64, np.floating, float]:
            self.isfloat = True
        else:
            self.isfloat = False

        if self.NDV is not None and self.isfloat:
            self.img[self.img == self.NDV] = np.nan
        elif self.NDV is not None:
            self.img = np.ma.masked_where(self.img == self.NDV, self.img)

        if self.filename is not None:
            self.match_sensor(in_filename, datestr=datestr, datefmt=datefmt)
        elif attrs is not None:
            self.sensor_name = attrs.sensor_name
            self.satellite = attrs.satellite
            self.tile = attrs.tile
            self.datetime = attrs.datetime
            self.date = attrs.date
        else:
            self.sensor_name = None
            self.satellite = None
            self.tile = None
            self.datetime = None
            self.date = None

        self.img_ov2 = self.img[0::2, 0::2]
        self.img_ov10 = self.img[0::10, 0::10]

    def match_sensor(self, fname, datestr=None, datefmt=''):
        """
        Attempts to pull metadata (e.g., sensor, date information) from fname, setting sensor_name, satellite,
        tile, datetime, and date attributes of GeoImg object.

        :param fname: filename of image to parse
        :param datestr: optional datestring to set date attributes
        :param datefmt: optional datetime format for datestr
        :type fname: str
        :type datestr: str
        :type datefmt: str
        """
        bname = os.path.splitext(os.path.basename(fname))[0]
        # assumes that the filename has a form GRANULE_BXX.ext
        if '_' in bname:
            gname = '_'.join(bname.split('_')[:-1])
        else:
            #print("I don't recognize this filename format.")
            #print("Make sure to specify a date and format if you need date info,")
            #print("  and your filename is not a standard filename.")
            print("No date information read from filename.")
            self.sensor_name = None
            self.satellite = None
            self.tile = None
            self.datetime = None
            self.date = None
            return

        if len(gname.split('_')) == 1:
            self.sensor_name = None
            self.satellite = None
            self.tile = None
            self.datetime = None
            self.date = None
        # first, check if we've been given a date
        elif datestr is not None:
            self.sensor_name = None
            self.satellite = None
            self.tile = None
            self.datetime = dt.datetime.strptime(datestr, datefmt)
            self.date = self.datetime.date()
        elif re.match('L[COTEM][0-9]{2}', gname.split('_')[0]):
            attrs = parse_landsat(gname)
            self.sensor_name = attrs[0]
            self.satellite = attrs[1]
            self.tile = attrs[2]
            self.datetime = attrs[3]
            self.date = attrs[4]
        elif gname.split('_')[0][0] == 'L' and len(gname.split('_')) == 1:
            attrs = parse_landsat(gname)
            self.sensor_name = attrs[0]
            self.satellite = attrs[1]
            self.tile = attrs[2]
            self.datetime = attrs[3]
            self.date = attrs[4]
        # next, sentinel 2
        elif re.match('T[0-9]{2}[A-Z]{3}', gname.split('_')[0]):
            # sentinel 2 tiles have form
            self.sensor_name = 'MSI'
            self.satellite = 'Sentinel-2'
            self.tile = gname.split('_')[0][1:]
            self.datetime = dt.datetime.strptime(gname.split('_')[1], '%Y%m%dT%H%M%S')
            self.date = self.datetime.date()
        # next, aster
        elif gname.split('_')[0] == 'AST':
            self.sensor_name = 'ASTER'
            self.satellite = 'Terra'
            self.tile = None
            self.datetime = dt.datetime.strptime(bname.split('_')[2][3:], '%m%d%Y%H%M%S')
            self.date = self.datetime.date()
        elif gname.split('_')[0] == 'SETSM':
            self.sensor_name = 'SETSM'
            self.satellite = gname.split('_')[1]
            self.tile = None
            self.datetime = dt.datetime.strptime(gname.split('_')[2], '%Y%m%d')
            self.date = self.datetime.date()
        elif gname.split('_')[0]== 'SPOT':
            self.sensor_name = 'HFS'
            self.satellite = 'SPOT5'
            self.tile = None
            self.datetime = dt.datetime.strptime(bname.split('_')[2], '%Y%m%d')
            self.date = self.datetime.date()
        else:
            # print("No date information read from filename.")
            self.sensor_name = None
            self.satellite = None
            self.tile = None
            self.datetime = None
            self.date = None

    def info(self):
        """ Prints information about the GeoImg (filename, coordinate system, number of columns/rows, etc.)."""
        print('Driver:             {}'.format(self.gd.GetDriver().LongName))
        if self.intype != 'MEM':
            print('File:               {}'.format(self.in_dir_path + os.path.sep + self.filename))
        else:
            print('File:               {}'.format('in memory'))
        print('Size:               {}, {}'.format(self.npix_x, self.npix_y))
        print('Coordinate System:  EPSG:{}'.format(self.epsg))
        print('NoData Value:       {}'.format(self.NDV))
        print('Pixel Size:         {}, {}'.format(self.dx, self.dy))
        print('Upper Left Corner:  {}, {}'.format(self.xmin, self.ymax))
        print('Lower Right Corner: {}, {}'.format(self.xmax, self.ymin))
        print('[MAXIMUM]:          {}'.format(np.nanmax(self.img)))
        print('[MINIMUM]:          {}'.format(np.nanmin(self.img)))
        # print('[MEAN]:             {}'.format(np.nanmean(self.img)))
        # print('[MEDIAN]:           {}'.format(np.nanmedian(self.img)))

    def display(self, fig=None, cmap='gray', extent=None, sfact=None, showfig=True, band=[0, 1, 2], **kwargs):
        """
        Display GeoImg in a matplotlib figure.

        :param fig: figure handle to show image in. If not set, creates a new figure.
        :param cmap: colormap to use for the image. Default is gray.
        :param extent: spatial extent to limit the figure to, given as xmin, xmax, ymin, ymax.
        :param sfact: Factor by which to reduce the number of pixels plotted.
            Default is 1 (i.e., all pixels are displayed).
        :param showfig: Open the figure window. Default is True.
        :param band: Image bands to use, if GeoImg represents a multi-band image.
        :param kwargs: Optional keyword arguments to pass to matplotlib.pyplot.imshow
        :type fig: matplotlib.figure.Figure
        :type cmap: matplotlib colormap
        :type extent: array-like
        :type sfact: int
        :type showfig: bool
        :type band: array-like
        :returns fig: Handle pointing to the matplotlib Figure created (or passed to display).
        """
        if fig is None:
            fig = plt.figure(facecolor='w')
            # fig.hold(True)
        # else:
            # fig.hold(True)

        if extent is None:

            extent = [self.xmin, self.xmax, self.ymin, self.ymax]
            disp_ext = extent
            mini = 0
            maxi = self.npix_y
            minj = 0
            maxj = self.npix_x
        else:
            xmin, xmax, ymin, ymax = extent
            mini, minj = self.xy2ij((xmin, ymax))
            maxi, maxj = self.xy2ij((xmax, ymin))
                       
            mini += 0.5
            minj += 0.5

            maxi -= 0.5
            maxj -= 0.5  # subtract the .5 for half a pixel, add 1 for slice

            mini = max(0, mini)
            maxi = min(maxi, self.npix_y)

            minj = max(0, minj)
            maxj = min(maxj, self.npix_x)
            disp_ext = [max(xmin, self.xmin), min(xmax, self.xmax), max(ymin, self.ymin), min(ymax, self.ymax)]
            
        # if we only have one band, plot it.
        if self.gd.RasterCount == 1:
            if sfact is None:
                showimg = self.img[int(mini):int(maxi+1), int(minj):int(maxj+1)]
            else:
                showimg = self.img[int(mini):int(maxi+1):sfact, int(minj):int(maxj+1):sfact]
            plt.imshow(showimg, extent=disp_ext, cmap=cmap, **kwargs)
        elif type(band) is int:
            if sfact is None:
                showimg = self.img[band][int(mini):int(maxi+1), int(minj):int(maxj+1)]
            else:
                showimg = self.img[band][int(mini):int(maxi+1):sfact, int(minj):int(maxj+1):sfact]
            plt.imshow(showimg, extent=disp_ext, cmap=cmap, **kwargs)
        else:  # if we have more than one band and we've asked to display them all, do it.
            if sfact is None:
                b1 = self.img[band[0]][int(mini):int(maxi+1), int(minj):int(maxj+1)]
                b2 = self.img[band[1]][int(mini):int(maxi+1), int(minj):int(maxj+1)]
                b3 = self.img[band[2]][int(mini):int(maxi+1), int(minj):int(maxj+1)]
            else:
                b1 = self.img[band[0]][int(mini):int(maxi+1):sfact, int(minj):int(maxj+1):sfact]
                b2 = self.img[band[1]][int(mini):int(maxi+1):sfact, int(minj):int(maxj+1):sfact]
                b3 = self.img[band[2]][int(mini):int(maxi+1):sfact, int(minj):int(maxj+1):sfact]
            rgb = np.dstack([b1, b2, b3]).astype(self.dtype)
            plt.imshow(rgb, extent=disp_ext, **kwargs)

        plt.xlim(extent[0], extent[1])
        plt.ylim(extent[2], extent[3])
        ax = fig.gca()  # get current axes
        ax.set_aspect('equal')    # set equal aspect
        ax.autoscale(tight=True)  # set axes tight

        if showfig:
            fig.show()  # don't forget this one!

        return fig

    def write(self, outfilename, out_folder=None, driver='GTiff', dtype=None, bands=None):
        """
        Write GeoImg to a gdal-supported raster file.
        
        :param outfilename: string representing the filename to be written to.
        :param out_folder: optional string representing the folder to be written to. If not set,
            folder is either guessed from outfilename, or assumed to be the current folder.
        :param driver: optional string representing the gdal driver to use to write the raster file. Default is GTiff.
            Options include: HDF4, HDF5, JPEG, PNG, JPEG2000 (if enabled). See gdal docs for more options.
        :param datatype: Type of data to write the raster as. Check GeoImg.numpy2gdal.keys() to see numpy data types implemented.
        :param bands: Specify band(s) to write to file. Default behavior is all bands.
        :type outfilename: str
        :type out_folder: str
        :type driver: str
        :type datatype: numpy datatype
        :type bands: array-like
        """
        if dtype is None:
            dtype = self.dtype
        # if we don't specify which bands, we're going to write all of them
        if bands is None:
            nband = self.gd.RasterCount
        else:
            nband = len(bands)
        
        driver = gdal.GetDriverByName(driver)

        ncols = self.npix_x
        nrows = self.npix_y

        if out_folder is None:
            outfilename, out_folder = get_file_info(outfilename)
            
        out = driver.Create(os.path.sep.join([out_folder, outfilename]), ncols, nrows, nband, numpy2gdal[dtype])

        setgeo = out.SetGeoTransform(self.gt)
        setproj = out.SetProjection(self.proj)
        nanmask = np.isnan(self.img)

        if self.NDV is not None:
            self.img[nanmask] = self.NDV
        else:
            self.img[nanmask] = -9999
            self.NDV = -9999

        if bands is None:
            if nband == 1:
                write = out.GetRasterBand(1).WriteArray(self.img)
                if self.NDV is not None:
                    out.GetRasterBand(1).SetNoDataValue(self.NDV)                
            else:
                for i in range(nband):
                    write = out.GetRasterBand(i+1).WriteArray(self.img[i, :, :])
                    if self.NDV is not None:
                        out.GetRasterBand(i+1).SetNoDataValue(self.NDV)
        else:
            if nband == 1:
                write = out.GetRasterBand(1).WriteArray(self.img[bands[0], :, :])
                if self.NDV is not None:
                    out.GetRasterBand(1).SetNoDataValue(self.NDV)
            else:
                for i, b in enumerate(bands):
                    write = out.GetRasterBand(i+1).WriteArray(self.img[b, :, :])
                    if self.NDV is not None:
                        out.GetRasterBand(i+1).SetNoDataValue(self.NDV)

        out.FlushCache()

        if self.NDV is not None:
            self.img[nanmask] = np.nan

        del setgeo, setproj, write

    def copy(self, new_raster=None, new_extent=None, driver='MEM', filename='',
             newproj=None, datatype=gdal.GDT_Float32):
        """
        Copy the GeoImg, creating a new GeoImg, optionally updating the extent and raster.

        :param new_raster: New raster to use. If not set, the new GeoImg will have the same raster
            as the old image.
        :param new_extent: New extent to use, given as xmin, xmax, ymin, ymax. If not set,
            the old extent is used. If set, you must also include a new raster.
        :param driver: gdal driver to use to create the new GeoImg. Default is 'MEM' (in-memory).
            See gdal docs for more options. If a different driver is used, filename must
            also be specified.
        :param filename: Filename corresponding to the new image, if not created in memory.

        :type new_raster: array-like
        :type new_extent: array_like
        :type driver: str
        :type filename: str

        :returns new_geo: A new GeoImg with the specified extent and raster.
        """
        drv = gdal.GetDriverByName(driver)
        if driver == 'MEM':
            filename = ''
        elif filename == '':
            raise Exception('must specify an output filename with driver {}'.format(driver))

        if (new_raster is None and new_extent is None):
            npix_y, npix_x = self.img.shape
            new_raster = self.img  # give the same raster
            newgt = self.gt
        elif (new_raster is not None and new_extent is None):
            # copy the geoimg and replace the raster with new_raster
            npix_y, npix_x = np.array(new_raster).shape

            dx = (self.xmax - self.xmin) / float(npix_x)
            dy = (self.ymin - self.ymax) / float(npix_y)
            newgt = (self.xmin, dx, 0, self.ymax, 0, dy)
        elif (new_raster is not None and new_extent is not None):
            # copy the geoimg and replace the raster with new_raster
            npix_y, npix_x = np.array(new_raster).shape
            xmin, xmax, ymin, ymax = new_extent
            dx = (xmax - xmin) / float(npix_x)
            dy = (ymin - ymax) / float(npix_y)
            newgt = (new_extent[0], dx, 0, new_extent[3], 0, dy)
        else:
            raise Exception('If new extent is specified, you must also specify the new raster to be used!')
        newGdal = drv.Create(filename, npix_x, npix_y, 1, datatype)
        wa = newGdal.GetRasterBand(1).WriteArray(new_raster)
        sg = newGdal.SetGeoTransform(newgt)

        if newproj is None:
            newproj = self.proj

        sp = newGdal.SetProjection(newproj)
        md = newGdal.SetMetadata(self.gd.GetMetadata())
        if self.NDV is not None:
            newGdal.GetRasterBand(1).SetNoDataValue(self.NDV)

        del wa, sg, sp, md

        out = GeoImg(newGdal, attrs=self)
        # make sure to apply mask
        if isinstance(new_raster, np.ma.MaskedArray):
            out.mask(new_raster.mask)
        elif isinstance(self.img, np.ma.MaskedArray):
            out.mask(self.img.mask)
        return out

    # return X,Y grids of coordinates for each pixel    
    def xy(self, ctype='corner', grid=True):
        """
        Get x,y coordinates of all pixels in the GeoImg.

        :param ctype: coordinate type. If 'corner', returns corner coordinates of pixels.
            If 'center', returns center coordinates. Default is corner.
        :param grid: Return gridded coordinates. Default is True.
        :type ctype: str
        :type grid: bool
        :returns x,y: numpy arrays corresponding to the x,y coordinates of each pixel.
        """
        assert ctype in ['corner', 'center'], "ctype is not one of 'corner', 'center': {}".format(ctype)
        
        xx = np.linspace(self.xmin, self.xmax, self.npix_x+1)

        if self.dy < 0:
            yy = np.linspace(self.ymax, self.ymin, self.npix_y+1)
        else:
            yy = np.linspace(self.ymin, self.ymax, self.npix_y+1)

        if ctype == 'center':
            xx += self.dx / 2  # shift by half a pixel
            yy += self.dy / 2
        if grid:
            return np.meshgrid(xx[:-1], yy[:-1])  # drop the last element
        else:
            return xx[:-1], yy[:-1]

    def reproject(self, dst_raster, driver='MEM', filename='', method=gdal.GRA_Bilinear):
        """
        Reproject the GeoImg to the same extent and coordinate system as another GeoImg.

        :param dst_raster: GeoImg to project given raster to.
        :param driver: gdal driver to use to create the new GeoImg. Default is 'MEM' (in-memory).
            See gdal docs for more options. If a different driver is used, filename must
            also be specified.
        :param filename: Filename corresponding to the new image, if not created in memory.
        :param method: gdal resampling algorithm to use. Default is GRA_Bilinear.
            Other options include: GRA_Average, GRA_Cubic, GRA_CubicSpline, GRA_NearestNeighbour.
            See gdal docs for more options and details.
        :type dst_raster: GeoImg
        :type driver: str
        :type filename: str
        :type method: gdal_GRA
        :returns new_geo: reprojected GeoImg.
        """
        drv = gdal.GetDriverByName(driver)
        if driver == 'MEM':
            filename = ''
        elif driver == 'GTiff' and filename == '':
            raise Exception('must specify an output filename')

        dest = drv.Create('', dst_raster.npix_x, dst_raster.npix_y,
                          1, gdal.GDT_Float32)
        dest.SetProjection(dst_raster.proj)
        dest.SetGeoTransform(dst_raster.gt)
        # copy the metadata of the current GeoImg to the new GeoImg
        dest.SetMetadata(self.gd.GetMetadata())
        if dst_raster.NDV is not None:
            dest.GetRasterBand(1).SetNoDataValue(dst_raster.NDV)
            dest.GetRasterBand(1).Fill(dst_raster.NDV)
        elif self.NDV is not None:
            dest.GetRasterBand(1).SetNoDataValue(self.NDV)
            dest.GetRasterBand(1).Fill(self.NDV)
        else:
            dest.GetRasterBand(1).Fill(0)

        gdal.ReprojectImage(self.gd, dest, self.proj, dst_raster.proj, method)

        out = GeoImg(dest, attrs=self)
        if out.NDV is not None and out.isfloat:
            out.img[out.img == out.NDV] = np.nan
        elif out.NDV is not None:
            out.img = np.ma.masked_where(out.img == out.NDV, out.img)

        return out

    def shift(self, xshift, yshift):
        """
        Shift the GeoImg in space by a given x,y offset.
        
        :param xshift: x offset to shift GeoImg by.
        :param yshift: y offset to shift GeoImg by.
        :type xshift: float
        :type yshift: float
        """
        gtl = list(self.gt)
        gtl[0] += xshift
        gtl[3] += yshift
        self.gt = tuple(gtl)
        self.gd.SetGeoTransform(self.gt)
        self.xmin = self.gt[0]
        self.xmax = self.gt[0] + self.npix_x * self.gt[1] + self.npix_y * self.gt[2]
        self.ymin = self.gt[3] + self.npix_x * self.gt[4] + self.npix_y * self.gt[5]
        self.ymax = self.gt[3]
        self.UTMtfm = [self.xmin, self.ymax, self.dx, self.dy]

    def ij2xy(self, ij):
        """
        Return x,y coordinates for a given row, column index pair.
        
        :param ij: row (i) and column (j) index of pixel.
        :type ij: float

        :returns xy: x,y coordinates of i,j in the GeoImg's spatial reference system.
        """
        x = self.UTMtfm[0]+((ij[1]+0.5)*self.UTMtfm[2])
        y = self.UTMtfm[1]+((ij[0]+0.5)*self.UTMtfm[3])

        return x, y

    def xy2ij(self, xy):
        """
        Return row, column indices for a given x,y coordinate pair.
        
        :param xy: x, y coordinates in the GeoImg's spatial reference system.
        :type xy: float

        :returns ij: i,j indices of x,y in the image.
        
        """
        x = xy[0]
        y = xy[1]
        j = int((x-self.UTMtfm[0])/self.UTMtfm[2]) - 0.5  # if python started at 1, + 0.5
        i = int((y-self.UTMtfm[1])/self.UTMtfm[3]) - 0.5  # if python started at 1, + 0.5

        return i, j

    def is_rotated(self):
        """Determine whether GeoImg is rotated with respect to North."""
        if len(self.img) == 3:
            # if we have multiple bands, find the smallest index
            # and sum along that (i.e., collapse the bands into one)
            bnum = self.img.shape.index(min(self.img.shape))
            tmpimg = self.img
            # but, we want to make sure we don't mess up non-nan nodata
            if not np.isnan(self.NDV):
                tmpimg[tmpimg == self.NDV] = np.nan
            testband = np.sum(tmpimg, bnum)
        else:
            testband = self.img

        _, ncols = testband.shape
        goodinds = np.where(np.isfinite(testband))
        uli = goodinds[0][np.argmin(goodinds[0])]
        ulj = np.min(goodinds[1][goodinds[0] == uli])
        llj = goodinds[1][np.argmin(goodinds[1])]
        return ~(np.abs(llj-ulj)/float(ncols) < 0.02)

    def find_corners(self, nodata=np.nan, mode='ij'):
        """
        Find corner coordinates of valid image area.
        
        :param nodata: nodata value to use. Default is numpy.nan
        :param mode: Type of coordinates to return. Options are 'ij', row/column index,
            or 'xy', x,y coordinate. Default is 'ij'.
        :type nodata: numeric
        :type mode: str

        :returns corners: Array corresponding to the corner coordinates, estimated from the convex hull
            of the valid data.
        """
        assert mode in ['ij', 'xy'], "mode is not one of 'ij', 'xy': {}".format(mode)
        
        # if we have more than one band, have to pick one or merge them.
        if len(self.img) == 3:
            # if we have multiple bands, find the smallest index
            # and sum along that (i.e., collapse the bands into one)
            bnum = self.img.shape.index(min(self.img.shape))
            tmpimg = self.img
            # but, we want to make sure we don't mess up non-nan nodata
            if not np.isnan(nodata):
                tmpimg[tmpimg == nodata] = np.nan
            testband = np.sum(tmpimg, bnum)
        else:
            testband = self.img
        # now we actually get the good indices
        if np.isnan(nodata):
            goodinds = np.where(np.isfinite(testband))
        else:
            goodinds = np.where(np.logical_not(testband == nodata))

        goodpoints = np.vstack((goodinds[0], goodinds[1])).transpose()
        hull = ConvexHull(goodpoints)

        iverts = goodpoints[hull.vertices, 0]
        jverts = goodpoints[hull.vertices, 1]
        corners = zip(iverts, jverts)

        if mode == 'xy':
            xycorners = [self.ij2xy(corner) for corner in corners]
            return np.array(xycorners)
        return np.array(corners)

    def find_valid_bbox(self, nodata=np.nan):
        """
        Find bounding box for valid data.

        :param nodata: nodata value to use for the image. Default is numpy.nan
        :type nodata: numeric
            
        :returns bbox: xmin, xmax, ymin, ymax of valid image area.
        """
        if np.isnan(nodata):
            goodinds = np.where(np.isfinite(self.img))
        else:
            goodinds = np.where(np.logical_not(self.img == nodata))

        # get the max, min of x,y that are valid.
        xmin, ymin = self.ij2xy((goodinds[0].min(), goodinds[1].min()))
        xmax, ymax = self.ij2xy((goodinds[0].max(), goodinds[1].max()))

        return [xmin, xmax, min(ymin, ymax), max(ymin, ymax)]

    def set_NDV(self, NDV):
        """ Set nodata value to given value

        :param NDV: value to set to nodata.
        :type NDV: numeric
        """
        self.NDV = NDV
        self.gd.GetRasterBand(1).SetNoDataValue(NDV)
        self.img[self.img == self.NDV] = np.nan

    def subimages(self, N, Ny=None, sBuffer=0):
        """
        Split the GeoImg into sub-images.
        
        :param N: number of column cells to split the image into.
        :param Ny: number of row cells to split image into. Default is same as N.
        :param sBuffer: number of pixels to overlap subimages by. Default is 0.

        :type N: int
        :type Ny: int
        :type sBuffer: int

        :returns sub_images: list of GeoImg tiles.
        """
        Nx = N
        if Ny is None:
            Ny = N

        new_width = int(np.floor(self.npix_x / float(Nx)))
        new_height = int(np.floor(self.npix_y / float(Ny)))

        simages = []
        for j in range(Nx):
            for i in range(Ny):
                lind = max(0, j*new_width-sBuffer)
                rind = min(self.npix_x, (j+1)*new_width + sBuffer)
                tind = max(0, i*new_height-sBuffer)
                bind = min(self.npix_y, (i+1)*new_height + sBuffer)

                imgN = self.img[tind:bind, lind:rind]
                xmin, ymin = self.ij2xy((bind, lind))
                xmax, ymax = self.ij2xy((tind, rind))
                extN = [xmin, xmax, ymin, ymax]
                newGimg = self.copy(new_raster=imgN, new_extent=extN)
                simages.append(newGimg)

        return simages

    def crop_to_extent(self, extent, pixel_size=None, bands=None):
        """
        Crop image to given extent.
        
        :param extent: Extent to which image should be cropped. If extent is a matplotlib figure handle, the image
            extent is taken from the x and y limits of the current figure axes. If extent is array-like, 
            it is assumed to be [xmin, xmax, ymin, ymax]
        :param pixel_size: Set pixel size of output raster. Default is calculated based on current
            pixel size and extent.
        :param bands: Image band(s) to crop - default assumes first (only) band.
            Remember that numpy indices start at 0 - i.e., the first band is band 0.
        :type extent: matplotlib.figure.Figure or array-like
        :type pixel_size: float
        :type bands: array-like
        :returns cropped_img: new GeoImg object resampled to the given image extent.
        """
        if isinstance(extent, plt.Figure):
            xmin, xmax = extent.gca().get_xlim()
            ymin, ymax = extent.gca().get_ylim()
        else:
            xmin, xmax, ymin, ymax = extent

        if bands is None:
            bands = [0]

        nbands = len(bands)
        
        if pixel_size is None:
            npix_x = int(np.round((xmax - xmin) / float(self.dx)))
            npix_y = int(np.round((ymin - ymax) / float(self.dy)))

            dx = (xmax - xmin) / float(npix_x)
            dy = (ymin - ymax) / float(npix_y)
        else:
            dx = pixel_size
            dy = -pixel_size            
            npix_x = int(np.round((xmax - xmin) / float(dx)))
            npix_y = int(np.round((ymin - ymax) / float(dy)))

        drv = gdal.GetDriverByName('MEM')
        dest = drv.Create('', npix_x, npix_y, nbands, gdal.GDT_Float32)
        dest.SetProjection(self.proj)
        newgt = (xmin, dx, 0.0, ymax, 0.0, dy)
        dest.SetGeoTransform(newgt)
<<<<<<< HEAD
        
        if self.NDV is not None:
            for i in range(len(bands)):
                dest.GetRasterBand(i+1).SetNoDataValue(self.NDV)
                dest.GetRasterBand(i+1).Fill(self.NDV)
=======
        if self.NDV is not None:
            dest.GetRasterBand(1).SetNoDataValue(self.NDV)
            dest.GetRasterBand(1).Fill(self.NDV)
        else:
            dest.GetRasterBand(1).Fill(0)
>>>>>>> 8e83ec33

        gdal.ReprojectImage(self.gd, dest, self.proj, self.proj, gdal.GRA_Bilinear)
        out = GeoImg(dest, attrs=self)
        if out.NDV is not None and out.isfloat:
            out.img[out.img == out.NDV] = np.nan
        elif out.NDV is not None:
            out.img = np.ma.masked_where(out.img == out.NDV, out.img)

        return out


    def overlay(self, raster, extent=None, vmin=0, vmax=10, sfact=None, showfig=True, alpha=0.25, cmap='jet'):
        """
        Overlay raster on top of GeoImg.
        
        :param raster: raster to display on top of the GeoImg.
        :param extent: Spatial of the raster. If not set, assumed to be same as the extent of the GeoImg.
            Given as xmin, xmax, ymin, ymax.
        :param vmin: minimum color value for the raster. Default is 0.
        :param vmax: maximum color value for the raster. Default is 10.
        :param sfact: Factor by which to reduce the number of points plotted.
            Default is 1 (i.e., all points are plotted).
        :param showfig: Open the figure window. Default is True.
        :param alpha: Alpha value to use for the overlay. Default is 0.25
        :param cmap: matplotlib.pyplot colormap to use for the image. Default is jet.
        :type raster: array-like
        :type extent: array-like
        :type vmin: float
        :type vmax: float
        :type sfact: int
        :type showfig: bool
        :type alpha: float
        :type cmap: str

        :returns fig: Handle pointing to the matplotlib Figure created (or passed to display).
        """
        fig = self.display(extent=extent, sfact=sfact, showfig=showfig)

        if showfig:
            plt.ion()

        oimg = plt.imshow(raster, alpha=alpha, cmap=cmap, vmin=vmin, vmax=vmax, extent=extent)

        ax = plt.gca()

        divider = make_axes_locatable(ax)
        cax = divider.append_axes("right", size="5%", pad=0.05)

        plt.colorbar(oimg, cax=cax)

#        plt.show()

        return fig

    def mask(self, mask, mask_value=True):
        """
        Mask image values.

        :param mask: Array of same size as self.img corresponding to values that should be masked.
        :param mask_value: Value within mask to mask. If True, masks image where mask is True. If numeric, masks image
            where mask == mask_value.
        :type mask: array-like
        :type mask_value: bool or numeric
        """
        if mask_value is bool:
            if mask_value:
                self.img = np.ma.masked_where(mask, self.img)
        else:
            self.img = np.ma.masked_where(mask == mask_value, self.img)

    def unmask(self):
        """ Remove mask from image. If mask is not set, has no effect."""
        if isinstance(self.img, np.ma.masked_array):
            self.img = self.img.data
        else:
            pass

    def random_points(self, Npts, edge_buffer=None):
        """ 
        Generate a random sample of points within the image.
        
        :param Npts: number of random points to sample.
        :param edge_buffer: Optional buffer around edge of image, where pixels shouldn't be sampled. Default is zero.
        :type Npts: int
        :type edge_buffer: int
        :returns rand_pts: array of N random points from within the image.
        """
        # first, if we don't have an edge buffer and don't have a mask, everything is easy.
        if edge_buffer is None:
            indices = np.arange(self.img.size)  # a list of indices
            if not isinstance(self.img, np.ma.MaskedArray):
                goodinds = indices[np.isfinite(self.img.reshape(-1))]
            else:
                goodinds = indices[np.logical_and(np.invert(self.img.mask).reshape(-1),
                                   np.isfinite(self.img.data.reshape(-1)))]
            return np.array([np.array(np.unravel_index(x, self.img.shape)) for x in random.sample(list(goodinds), Npts)])
        elif edge_buffer is not None:
            tmp_img = self.img.data[edge_buffer:-edge_buffer, edge_buffer:-edge_buffer]
            indices = np.arange(tmp_img.size)
            if isinstance(self.img, np.ma.MaskedArray):
                tmp_mask = self.img.mask[edge_buffer:-edge_buffer, edge_buffer:-edge_buffer]
                goodinds = indices[np.logical_and(np.invert(tmp_mask).reshape(-1), np.isfinite(tmp_img.reshape(-1)))]
            else:
                goodinds = indices[np.isfinite(tmp_img.reshape(-1))]
            # return a random list as above, but remember to shift everything by the edge buffer.
            return np.array([np.array(np.unravel_index(x, tmp_img.shape))+edge_buffer for x in random.sample(list(goodinds), Npts)])

    def raster_points(self, pts, nsize=1, mode='linear'):
        """Interpolate raster values at a given point, or sets of points. 

        :param pts: Point(s) at which to interpolate raster value. If points fall outside
            of image, value returned is nan.'
        :param nsize: Number of neighboring points to include in the interpolation. Default is 1.
        :param mode: One of 'linear', 'cubic', or 'quintic'. Determines what type of spline is
            used to interpolate the raster value at each point. For more information, see
            scipy.interpolate.interp2d. Default is linear.
        :type pts: array-like
        :type nsize: int
        :type mode: str

        :returns rpts: Array of raster value(s) for the given points.
        """
        assert mode in ['linear', 'cubic', 'quintic'],"mode must be linear, cubic, or quintic."

        rpts = []
        # if we're given only one point, corresponding array
        # should have a size of two. in which case, we wrap it in a list.
        if np.array(pts).size == 2:
            pts = [pts]

        if self.is_area():
            self.to_point()            
            
        xx, yy = self.xy(ctype='center', grid=False)
        for pt in pts:
            ij = self.xy2ij(pt)
            ij = (int(ij[0]+0.5), int(ij[1]+0.5))
            if self.outside_image(ij, index=True):
                rpts.append(np.nan)
                continue
            else:
                # print("not outside!")
                x = xx[ij[1]-nsize:ij[1]+nsize+1]
                y = yy[ij[0]-nsize:ij[0]+nsize+1]
                z = self.img[ij[0]-nsize:ij[0]+nsize+1, ij[1]-nsize:ij[1]+nsize+1]
                X, Y = np.meshgrid(x, y)
                try:
                    zint = griddata((X.flatten(), Y.flatten()), z.flatten(), pt, method=mode)
                except:
                    zint = np.nan
                rpts.append(zint)
        return np.array(rpts)

    def raster_points2(self, pts, nsize=1, mode='linear'):
        """Interpolate raster values at a given point, or sets of points using multiprocessing for speed.

        :param pts: Point(s) at which to interpolate raster value. If points fall outside
            of image, value returned is nan.'
        :param nsize: Number of neighboring points to include in the interpolation. Default is 1.
        :param mode: One of 'linear', 'cubic', or 'quintic'. Determines what type of spline is
            used to interpolate the raster value at each point. For more information, see 
            scipy.interpolate.interp2d.
        :type pts: array-like
        :type nsize: int
        :type mode: str

        :returns rpts: Array of raster value(s) for the given points.
        """
        assert mode in ['linear', 'cubic', 'quintic'],"mode must be linear, cubic, or quintic."
        # if we're given only one point, corresponding array
        # should have a size of two. in which case, we wrap it in a list.
        if np.array(pts).size == 2:
            pts = [pts]

        if self.is_area():
            self.to_point()            
            
        xx, yy = self.xy(ctype='center', grid=False)
        
        def getgrids(a):
            myimg, pt, nsize, mode = a
            ij = myimg.xy2ij(pt)
            ij = (int(ij[0]+0.5), int(ij[1]+0.5))
            x = xx[ij[1]-nsize:ij[1]+nsize+1]
            y = yy[ij[0]-nsize:ij[0]+nsize+1]
            X, Y = np.meshgrid(x, y)
            z = myimg.img[ij[0]-nsize:ij[0]+nsize+1, ij[1]-nsize:ij[1]+nsize+1]
            return (pt, ij, X, Y, z, mode)

        myins = [getgrids((self, pt, nsize, mode)) for pt in pts]
        # print("half way")
        # myout = np.asarray([int_pts(myin,nsize,mode) for myin in myins])
        pool = Pool(6)
        # return np.asarray([int_pts(pt,self,nsize,mode) for pt in pts])
        return np.asarray(pool.map(int_pts,myins))

    def outside_image(self, ij, index=True):
        """
        Check whether a given point falls outside of the image.
        
        :param ij: Indices (or coordinates) of point to check.
        :param index: Interpret ij as raster indices (default is True). If False, assumes ij is coordinates.
        :type ij: array-like
        :type index: bool

        :returns is_outside: True if ij is outside of the image.
        """
        if not index:
            ij = self.xy2ij(ij)

        if np.any(np.array(ij) < 0):
            return True
        elif ij[0] > self.npix_y or ij[1] > self.npix_x:
            return True
        else:
            return False

    def std(self):
        """ Returns standard deviation (ignoring NaNs) of the image."""
        return np.nanstd(self.img)

    def mean(self):
        """ Returns mean (ignoring NaNs) of the image."""
        return np.nanmean(self.img)

    def median(self):
        """ Returns median (ignoring NaNs) of the image."""
        return np.nanmedian(self.img)

    def to_point(self):
        """
        Change pixel location from corner ('Area') to center ('Point'). Shifts raster by half pixel in the +x, -y direction.
        """
        if self.px_loc == 'Area':
            self.px_loc = 'Point'
            self.gd.SetMetadataItem('AREA_OR_POINT', self.px_loc)
            self.shift(self.dx/2, self.dy/2)
        else:
            pass

    def to_area(self):
        """
        Change pixel location from center ('Point') to corner ('Area'). Shifts raster by half pixel in the -x, +y direction.
        """
        if self.px_loc == 'Point':
            self.px_loc = 'Area'
            self.gd.SetMetadataItem('AREA_OR_POINT', self.px_loc)
            self.shift(-self.dx/2, -self.dy/2)
        else:
            pass

    def is_point(self):
        """
        Check if pixel coordinates correspond to pixel centers.

        :returns is_point: True if pixel coordinates correspond to pixel centers.
        """
        return self.px_loc == 'Point'

    def is_area(self):
        """
        Check if pixel coordinates correspond to pixel corners.

        :returns is_area: True if pixel coordinates correspond to pixel corners.
        """
        return self.px_loc == 'Area'<|MERGE_RESOLUTION|>--- conflicted
+++ resolved
@@ -791,19 +791,13 @@
         dest.SetProjection(self.proj)
         newgt = (xmin, dx, 0.0, ymax, 0.0, dy)
         dest.SetGeoTransform(newgt)
-<<<<<<< HEAD
-        
         if self.NDV is not None:
             for i in range(len(bands)):
                 dest.GetRasterBand(i+1).SetNoDataValue(self.NDV)
                 dest.GetRasterBand(i+1).Fill(self.NDV)
-=======
-        if self.NDV is not None:
-            dest.GetRasterBand(1).SetNoDataValue(self.NDV)
-            dest.GetRasterBand(1).Fill(self.NDV)
-        else:
-            dest.GetRasterBand(1).Fill(0)
->>>>>>> 8e83ec33
+        else:
+            for i in range(len(bands)):
+                dest.GetRasterBand(i+1).Fill(0)
 
         gdal.ReprojectImage(self.gd, dest, self.proj, self.proj, gdal.GRA_Bilinear)
         out = GeoImg(dest, attrs=self)
@@ -854,7 +848,7 @@
 
         plt.colorbar(oimg, cax=cax)
 
-#        plt.show()
+        # plt.show()
 
         return fig
 
