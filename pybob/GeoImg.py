from __future__ import print_function
import os
import re
import random
import datetime as dt
import numpy as np
import matplotlib.pyplot as plt
import gdal
import osr
from mpl_toolkits.axes_grid1 import make_axes_locatable
from scipy.interpolate import griddata
from scipy.spatial import ConvexHull


numpy2gdal = {np.uint8: gdal.GDT_Byte, np.uint16: gdal.GDT_UInt16, np.int16: gdal.GDT_Int16,
              np.float32: gdal.GDT_Float32, np.float64: gdal.GDT_Float64, 
              np.uint32: gdal.GDT_UInt32, np.int32: gdal.GDT_Int32, 
              np.complex64: gdal.GDT_CFloat64}

lsat_sensor = {'C': 'OLI/TIRS', 'E': 'ETM+', 'T': 'TM', 'M': 'MSS', 'O': 'OLI', 'TI': 'TIRS'}


def parse_landsat(gname):
    attrs = []
    if len(gname.split('_')) == 1:
        attrs.append(lsat_sensor[gname[1]])
        attrs.append('Landsat {}'.format(int(gname[2])))
        attrs.append((int(gname[3:6]), int(gname[6:9])))
        year = int(gname[9:13])
        doy = int(gname[13:16])
        attrs.append(dt.datetime.fromordinal(dt.date(year-1, 12, 31).toordinal()+doy))
        attrs.append(attrs[3].date())
    elif re.match('L[COTEM][0-9]{2}', gname.split('_')[0]):
        split_name = gname.split('_')
        attrs.append(lsat_sensor[split_name[0][1]])
        attrs.append('Landsat {}'.format(int(split_name[0][2:4])))
        attrs.append((int(split_name[2][0:3]), int(split_name[2][3:6])))
        attrs.append(dt.datetime.strptime(split_name[3], '%Y%m%d'))
        attrs.append(attrs[3].date())
    return attrs


def get_file_info(in_filestring):
    in_filename = os.path.basename(in_filestring)
    in_dir = os.path.dirname(in_filestring)
    if in_dir == '':
        in_dir = '.'
    return in_filename, in_dir


class GeoImg(object):
    """Create a GeoImg object from a GDAL-supported raster dataset.

    Parameters
    ----------
    in_filename : str or gdal object.
        If in_filename is a string, the GeoImg is created by reading the file 
        corresponding to that filename. If in_filename is a gdal object, the 
        GeoImg is created by operating on the corresponding object.
    in_dir : str, optional
        Directory where in_filename is located. If not given, the directory
        will be determined from the input filename.
    datestr : str, optional
        Optional string to pass to GeoImg, representing the date the image was acquired.
    datefmt : str, optional
        Format of datestr that datetime.datetime should use to parse datestr.
        Default is %m/%d/%y.
    dtype : numpy datatype
        numpy datatype to read input data as. Default is np.float32. See numpy docs for more details.
        
    """
    def __init__(self, in_filename, in_dir=None, datestr=None, datefmt='%m/%d/%y', dtype=np.float32, attrs=None):

        if type(in_filename) is gdal.Dataset:
            self.filename = None
            self.in_dir_path = None
            self.in_dir_abs_path = None
            self.gd = in_filename
        elif type(in_filename) is str:
            if in_dir is None:
                in_filename, in_dir = get_file_info(in_filename)
            self.filename = in_filename
            self.in_dir_path = in_dir
            self.in_dir_abs_path = os.path.abspath(in_dir)
            self.gd = gdal.Open(os.path.join(self.in_dir_path, self.filename))
        else:
            raise Exception('in_filename must be a string or a gdal Dataset')

        self.gt = self.gd.GetGeoTransform()
        self.proj = self.gd.GetProjection()
        self.epsg = int(''.join(filter(lambda x: x.isdigit(), self.proj.split(',')[-1])))
        self.spatialReference = osr.SpatialReference()
        dump = self.spatialReference.ImportFromEPSG(self.epsg)  # do this to make our SRS nice and easy for osr later.
        del dump
        self.intype = self.gd.GetDriver().ShortName
        self.npix_x = self.gd.RasterXSize
        self.npix_y = self.gd.RasterYSize
        self.xmin = self.gt[0]
        self.xmax = self.gt[0] + self.npix_x * self.gt[1] + self.npix_y * self.gt[2]
        self.ymin = self.gt[3] + self.npix_x * self.gt[4] + self.npix_y * self.gt[5]
        self.ymax = self.gt[3]
        self.dx = self.gt[1]
        self.dy = self.gt[5]
        self.UTMtfm = [self.xmin, self.ymax, self.dx, self.dy]
        self.NDV = self.gd.GetRasterBand(1).GetNoDataValue()
        self.img = self.gd.ReadAsArray().astype(dtype)
        self.dtype = dtype
        if dtype in [np.float32, np.float64, np.complex64, np.floating, float]:
            self.isfloat = True
        else:
            self.isfloat = False

<<<<<<< HEAD
        if self.NDV is not None and self.dtype in [np.float32, np.float64, np.complex64, np.floating, float]:
=======
        if self.NDV is not None and self.isfloat:
>>>>>>> ee34f3e1
            self.img[self.img == self.NDV] = np.nan
        elif self.NDV is not None:
            self.img = np.ma.masked_where(self.img == self.NDV, self.img)

        if self.filename is not None:
            self.match_sensor(in_filename, datestr=datestr, datefmt=datefmt)
        elif attrs is not None:
            self.sensor_name = attrs.sensor_name
            self.satellite = attrs.satellite
            self.tile = attrs.tile
            self.datetime = attrs.datetime
            self.date = attrs.date
        else:
            self.sensor_name = None
            self.satellite = None
            self.tile = None
            self.datetime = None
            self.date = None
        
        self.img_ov2 = self.img[0::2, 0::2]
        self.img_ov10 = self.img[0::10, 0::10]

    def match_sensor(self, fname, datestr=None, datefmt=''):
        bname = os.path.splitext(os.path.basename(fname))[0]
        # assumes that the filename has a form GRANULE_BXX.ext
        gname = '_'.join(bname.split('_')[:-1])
        # now, try a few different things
        # first, check if we've been given a date
        if datestr is not None:
            self.sensor_name = None
            self.satellite = None
            self.tile = None
            self.datetime = dt.datetime.strptime(datestr, datefmt)
            self.date = self.datetime.date()
        elif re.match('L[COTEM][0-9]{2}', gname.split('_')[0]):
            attrs = parse_landsat(gname)
            self.sensor_name = attrs[0]
            self.satellite = attrs[1]
            self.tile = attrs[2]
            self.datetime = attrs[3]
            self.date = attrs[4]
        elif gname.split('_')[0][0] == 'L' and len(gname.split('_')) == 1:
            attrs = parse_landsat(gname)
            self.sensor_name = attrs[0]
            self.satellite = attrs[1]
            self.tile = attrs[2]
            self.datetime = attrs[3]
            self.date = attrs[4]
        # next, sentinel 2
        elif re.match('T[0-9]{2}[A-Z]{3}', gname.split('_')[0]):
            # sentinel 2 tiles have form
            self.sensor_name = 'MSI'
            self.satellite = 'Sentinel-2'
            self.tile = gname.split('_')[0][1:]
            self.datetime = dt.datetime.strptime(gname.split('_')[1], '%Y%m%dT%H%M%S')
            self.date = self.datetime.date()
        # next, aster
        elif gname.split('_')[0] == 'AST':
            self.sensor_name = 'ASTER'
            self.satellite = 'Terra'
            self.tile = None
            self.datetime = dt.datetime.strptime(gname.split('_')[2][3:], '%m%d%Y%H%M%S')
            self.date = self.datetime.date()
        elif gname.split('_')[0] == 'SETSM':
            self.sensor_name = 'SETSM'
            self.satellite = gname.split('_')[1]
            self.tile = None
            self.datetime = dt.datetime.strptime(gname.split('_')[2], '%Y%m%d')
            self.date = self.datetime.date()
        elif gname.split('_')[0]== 'SPOT':
            self.sensor_name = 'HFS'
            self.satellite = 'SPOT5'
            self.tile = None
            self.datetime = dt.datetime.strptime(bname.split('_')[2], '%Y%m%d')
            self.date = self.datetime.date()
        else:
            print("I don't recognize this filename format.")
            print("Make sure to specify a date and format if you need date info,")
            print("  and your filename is not a standard filename.")
            self.sensor_name = None
            self.satellite = None
            self.tile = None
            self.datetime = None
            self.date = None

    def info(self):
        """ Prints information about the GeoImg (filename, coordinate system, number of columns/rows, etc.)."""
        print('Driver:             {}'.format(self.gd.GetDriver().LongName))
        if self.intype != 'MEM':
            print('File:               {}'.format(self.in_dir_path + os.path.sep + self.filename))
        else:
            print('File:               {}'.format('in memory'))
        print('Size:               {}, {}'.format(self.npix_x, self.npix_y))
        print('Coordinate System:  EPSG:{}'.format(self.epsg))
        print('NoData Value:       {}'.format(self.NDV))
        print('Pixel Size:         {}, {}'.format(self.dx, self.dy))
        print('Upper Left Corner:  {}, {}'.format(self.xmin, self.ymax))
        print('Lower Right Corner: {}, {}'.format(self.xmax, self.ymin))
        print('[MAXIMUM]:          {}'.format(np.nanmax(self.img)))
        print('[MINIMUM]:          {}'.format(np.nanmin(self.img)))
        # print('[MEAN]:             {}'.format(np.nanmean(self.img)))
        # print('[MEDIAN]:           {}'.format(np.nanmedian(self.img)))

    def display(self, fig=None, cmap='gray', extent=None, sfact=None, showfig=True, band=[0, 1, 2], **kwargs):
        """
        Display GeoImg in a figure.
        
        Parameters
        ----------
        fig : matplotlib.figure.Figure, optional
            Figure to show image in. If not set, creates a new figure.
        cmap : str, optional
            matplotlib.pyplot colormap to use for the image. Default is gray.
        extent : array-like, optional
            Spatial extent to limit the figure to, given as xmin, xmax, ymin, ymax.
        sfact : int, optional
            Factor by which to reduce the number of points plotted.
            Default is 1 (i.e., all points are plotted).
        showfig : bool, optional
            Open the figure window. Default is True.
        band : array-like, optional
            Image bands to use, if GeoImg represents a multi-band image.
        **kwargs: optional
            Optional keyword arguments to pass to plt.imshow
            
        Returns
        -------
        fig : matplotlib.figure.Figure
            Handle pointing to the matplotlib Figure created (or passed to display).
        """
        if fig is None:
            fig = plt.figure(facecolor='w')
            # fig.hold(True)
        # else:
            # fig.hold(True)

        if extent is None:

            extent = [self.xmin, self.xmax, self.ymin, self.ymax]
            disp_ext = extent
            mini = 0
            maxi = self.npix_y
            minj = 0
            maxj = self.npix_x
        else:
            xmin, xmax, ymin, ymax = extent
            mini, minj = self.xy2ij((xmin, ymax))
            maxi, maxj = self.xy2ij((xmax, ymin))
                       
            mini += 0.5
            minj += 0.5

            maxi -= 0.5
            maxj -= 0.5  # subtract the .5 for half a pixel, add 1 for slice

            mini = max(0, mini)
            maxi = min(maxi, self.npix_y)

            minj = max(0, minj)
            maxj = min(maxj, self.npix_x)
            disp_ext = [max(xmin, self.xmin), min(xmax, self.xmax), max(ymin, self.ymin), min(ymax, self.ymax)]
            
        # if we only have one band, plot it.
        if self.gd.RasterCount == 1:
            if sfact is None:
                showimg = self.img[int(mini):int(maxi+1), int(minj):int(maxj+1)]
            else:
                showimg = self.img[int(mini):int(maxi+1):sfact, int(minj):int(maxj+1):sfact]
            plt.imshow(showimg, extent=disp_ext, cmap=cmap, **kwargs)
        elif type(band) is int:
            if sfact is None:
                showimg = self.img[band][int(mini):int(maxi+1), int(minj):int(maxj+1)]
            else:
                showimg = self.img[band][int(mini):int(maxi+1):sfact, int(minj):int(maxj+1):sfact]
            plt.imshow(showimg, extent=disp_ext, cmap=cmap, **kwargs)
        else:  # if we have more than one band and we've asked to display them all, do it.
            if sfact is None:
                b1 = self.img[band[0]][int(mini):int(maxi+1), int(minj):int(maxj+1)]
                b2 = self.img[band[1]][int(mini):int(maxi+1), int(minj):int(maxj+1)]
                b3 = self.img[band[2]][int(mini):int(maxi+1), int(minj):int(maxj+1)]
            else:
                b1 = self.img[band[0]][int(mini):int(maxi+1):sfact, int(minj):int(maxj+1):sfact]
                b2 = self.img[band[1]][int(mini):int(maxi+1):sfact, int(minj):int(maxj+1):sfact]
                b3 = self.img[band[2]][int(mini):int(maxi+1):sfact, int(minj):int(maxj+1):sfact]
            rgb = np.dstack([b1, b2, b3]).astype(self.dtype)
            plt.imshow(rgb, extent=disp_ext, **kwargs)

        plt.xlim(extent[0], extent[1])
        plt.ylim(extent[2], extent[3])
        ax = fig.gca()  # get current axes
        ax.set_aspect('equal')    # set equal aspect
        ax.autoscale(tight=True)  # set axes tight

        if showfig:
            fig.show()  # don't forget this one!

        return fig

    def write(self, outfilename, out_folder=None, driver='GTiff', dtype=None, bands=None):
        """
        Write GeoImg to a gdal-supported raster file.
        
        Parameters
        ----------
        outfilename : str
            String representing the filename to be written to.
        out_folder : str, optional
            String representing the folder to be written to. If not set,
            folder is either guessed from outfilename, or assumed to be the current folder.
        driver : str, optional
            String representing the gdal driver to use to write the raster file. Default is GTiff.
            Options include: HDF4, HDF5, JPEG, PNG, JPEG2000 (if enabled). See gdal docs for more options.
        datatype : numpy datatype
            Type of data to write the raster as. Check GeoImg.numpy2gdal.keys() to see numpy data types implemented.
        bands : array-like
            Specify band(s) to write to file. Default behavior is all bands.
        """
        if dtype is None:
            dtype = self.dtype
        # if we don't specify which bands, we're going to write all of them
        if bands is None:
            nband = self.gd.RasterCount
        else:
            nband = len(bands)
        
        driver = gdal.GetDriverByName(driver)

        ncols = self.npix_x
        nrows = self.npix_y

        if out_folder is None:
            outfilename, out_folder = get_file_info(outfilename)
            
        out = driver.Create(os.path.sep.join([out_folder, outfilename]), ncols, nrows, nband, numpy2gdal[dtype])

        setgeo = out.SetGeoTransform(self.gt)
        setproj = out.SetProjection(self.proj)
        nanmask = np.isnan(self.img)

        if self.NDV is not None:
            self.img[nanmask] = self.NDV

        if bands is None:
            if nband == 1:
                write = out.GetRasterBand(1).WriteArray(self.img)
                if self.NDV is not None:
                    out.GetRasterBand(1).SetNoDataValue(self.NDV)                
            else:
                for i in range(nband):
                    write = out.GetRasterBand(i+1).WriteArray(self.img[i, :, :])
                    if self.NDV is not None:
                        out.GetRasterBand(i+1).SetNoDataValue(self.NDV)
        else:
            if nband == 1:
                write = out.GetRasterBand(1).WriteArray(self.img[bands[0], :, :])
                if self.NDV is not None:
                    out.GetRasterBand(1).SetNoDataValue(self.NDV)
            else:
                for i, b in enumerate(bands):
                    write = out.GetRasterBand(i+1).WriteArray(self.img[b, :, :])
                    if self.NDV is not None:
                        out.GetRasterBand(i+1).SetNoDataValue(self.NDV)

        out.FlushCache()

        if self.NDV is not None:
            self.img[nanmask] = np.nan

        del setgeo, setproj, write

    def copy(self, new_raster=None, new_extent=None, driver='MEM', filename='',
             newproj=None, datatype=gdal.GDT_Float32):
        """
        Copy the GeoImg, creating a new GeoImg, optionally updating the extent and raster.

        Parameters
        ----------
        new_raster : array-like, optional
            New raster to use. If not set, the new GeoImg will have the same raster
            as the old image.
        new_extent : array-like, optional
            New extent to use, given as xmin, xmax, ymin, ymax. If not set, 
            the old extent is used. If set, you must also include a new raster.
        driver : str, optional
            gdal driver to use to create the new GeoImg. Default is 'MEM' (in-memory).
            See gdal docs for more options. If a different driver is used, filename must
            also be specified.
        filename : str, optional
            Filename corresponding to the new image, if not created in memory.
            
        Returns
        -------
        new_geo : A new GeoImg with the specified extent and raster.
        """
        drv = gdal.GetDriverByName(driver)
        if driver == 'MEM':
            filename = ''
        elif filename == '':
            raise Exception('must specify an output filename with driver {}'.format(driver))

        if (new_raster is None and new_extent is None):
            npix_y, npix_x = self.img.shape
            new_raster = self.img  # give the same raster
            newgt = self.gt
        elif (new_raster is not None and new_extent is None):
            # copy the geoimg and replace the raster with new_raster
            npix_y, npix_x = np.array(new_raster).shape

            dx = (self.xmax - self.xmin) / float(npix_x)
            dy = (self.ymin - self.ymax) / float(npix_y)
            newgt = (self.xmin, dx, 0, self.ymax, 0, dy)
        elif (new_raster is not None and new_extent is not None):
            # copy the geoimg and replace the raster with new_raster
            npix_y, npix_x = np.array(new_raster).shape
            xmin, xmax, ymin, ymax = new_extent
            dx = (xmax - xmin) / float(npix_x)
            dy = (ymin - ymax) / float(npix_y)
            newgt = (new_extent[0], dx, 0, new_extent[3], 0, dy)
        else:
            raise Exception('If new extent is specified, you must also specify the new raster to be used!')
        newGdal = drv.Create(filename, npix_x, npix_y, 1, datatype)
        wa = newGdal.GetRasterBand(1).WriteArray(new_raster)
        sg = newGdal.SetGeoTransform(newgt)

        if newproj is None:
            newproj = self.proj

        sp = newGdal.SetProjection(newproj)

        if self.NDV is not None:
            newGdal.GetRasterBand(1).SetNoDataValue(self.NDV)

        del wa, sg, sp

        return GeoImg(newGdal, attrs=self)

    # return X,Y grids of coordinates for each pixel    
    def xy(self, ctype='corner', grid=True):
        """
        Get x,y coordinates of all pixels in the GeoImg.
        
        Parameters
        ----------
        ctype : str, optional
            coordinate type. If 'corner', returns corner coordinates of pixels. 
            If 'center', returns center coordinates. Default is center.
        grid : bool, optional
            Return gridded coordinates. Default is True.
            
        Returns
        -------
        x, y : array-like
            numpy arrays corresponding to the x,y coordinates of each pixel.
        """
        assert ctype in ['corner', 'center'], "ctype is not one of 'corner', 'center': {}".format(ctype)
        
        xx = np.linspace(self.xmin, self.xmax, self.npix_x+1)

        if self.dy < 0:
            yy = np.linspace(self.ymax, self.ymin, self.npix_y+1)
        else:
            yy = np.linspace(self.ymin, self.ymax, self.npix_y+1)

        if ctype == 'center':
            xx += self.dx / 2  # shift by half a pixel
            yy += self.dy / 2
        if grid:
            return np.meshgrid(xx[:-1], yy[:-1])  # drop the last element
        else:
            return xx[:-1], yy[:-1]

    def reproject(self, dst_raster, driver='MEM', filename='', method=gdal.GRA_Bilinear):
        """
        Reproject the GeoImg to the same extent and coordinate system as another GeoImg.
        
        Parameters
        ----------
        dst_raster : GeoImg
            GeoImg to project given raster to.
        driver : str, optional
            gdal driver to use to create the new GeoImg. Default is 'MEM' (in-memory).
            See gdal docs for more options. If a different driver is used, filename must
            also be specified.
        filename : str, optional
            Filename corresponding to the new image, if not created in memory.
        method : gdal GRA
            gdal resampling algorithm to use. Default is GRA_Bilinear. 
            Other options include: GRA_Average, GRA_Cubic, GRA_CubicSpline, GRA_NearestNeighbour.
            See gdal docs for more options and details.
            
        Returns
        -------
        new_geo : GeoImg
            reprojected GeoImg.
        """
        drv = gdal.GetDriverByName(driver)
        if driver == 'MEM':
            filename = ''
        elif driver == 'GTiff' and filename == '':
            raise Exception('must specify an output filename')

        dest = drv.Create('', dst_raster.npix_x, dst_raster.npix_y, 1, gdal.GDT_Float32)
        dest.SetProjection(dst_raster.proj)
        dest.SetGeoTransform(dst_raster.gt)
        if dst_raster.NDV is not None:
            dest.GetRasterBand(1).SetNoDataValue(dst_raster.NDV)
            dest.GetRasterBand(1).Fill(dst_raster.NDV)
        elif self.NDV is not None:
            dest.GetRasterBand(1).SetNoDataValue(self.NDV)
            dest.GetRasterBand(1).Fill(dst_raster.NDV)

        gdal.ReprojectImage(self.gd, dest, self.proj, dst_raster.proj, method)

<<<<<<< HEAD
        out = GeoImg(dest)
        #out.img[out.img == self.NDV] = np.nan
=======
        out = GeoImg(dest, attrs=self)
        if out.NDV is not None and out.dtype in [np.float32, np.float64, np.complex64, float]:
            out.img[out.img == out.NDV] = np.nan
        elif out.NDV is not None:
            self.img = np.ma.masked_where(self.img == self.NDV, self.img)

        # out.img[out.img == self.NDV] = np.nan
>>>>>>> ee34f3e1

        return out

    def shift(self, xshift, yshift):
        """
        Shift the GeoImg in space by a given x,y offset.
        
        Parameters
        ----------
        xshift : float
            x offset to shift GeoImg by.
        yshift : float
            y offset to shift GeoImg by.
        
        Returns
        -------
        None
        """
        gtl = list(self.gt)
        gtl[0] += xshift
        gtl[3] += yshift
        self.gt = tuple(gtl)
        self.gd.SetGeoTransform(self.gt)
        self.xmin = self.gt[0]
        self.xmax = self.gt[0] + self.npix_x * self.gt[1] + self.npix_y * self.gt[2]
        self.ymin = self.gt[3] + self.npix_x * self.gt[4] + self.npix_y * self.gt[5]
        self.ymax = self.gt[3]
        self.UTMtfm = [self.xmin, self.ymax, self.dx, self.dy]

    def ij2xy(self, ij):
        """
        Return x,y coordinates for a given row, column index pair.
        
        Parameters
        ----------
        ij : array-like
            row (i) and column (j) index of pixel.
        
        Returns
        -------
        x, y : float
            x, y coordinates in the GeoImg's spatial reference system.
        """
        x = self.UTMtfm[0]+((ij[1]+0.5)*self.UTMtfm[2])
        y = self.UTMtfm[1]+((ij[0]+0.5)*self.UTMtfm[3])

        return x, y

    def xy2ij(self, xy):
        """
        Return row, column indices for a given x,y coordinate pair.
        
        Parameters
        ----------
        xy : array-like
            x, y coordinates in the GeoImg's spatial reference system.

        Returns
        -------
        ij : int
            row (i) and column (j) index of pixel.
        
        """
        x = xy[0]
        y = xy[1]
        j = int((x-self.UTMtfm[0])/self.UTMtfm[2]) - 0.5  # if python started at 1, + 0.5
        i = int((y-self.UTMtfm[1])/self.UTMtfm[3]) - 0.5  # if python started at 1, + 0.5

        return i, j

    def is_rotated(self):
        """ Determine whether GeoImg is rotated with respect to North."""
        if len(self.img) == 3:
            # if we have multiple bands, find the smallest index
            # and sum along that (i.e., collapse the bands into one)
            bnum = self.img.shape.index(min(self.img.shape))
            tmpimg = self.img
            # but, we want to make sure we don't mess up non-nan nodata
            if not np.isnan(self.NDV):
                tmpimg[tmpimg == self.NDV] = np.nan
            testband = np.sum(tmpimg, bnum)
        else:
            testband = self.img

        _, ncols = testband.shape
        goodinds = np.where(np.isfinite(testband))
        uli = goodinds[0][np.argmin(goodinds[0])]
        ulj = np.min(goodinds[1][goodinds[0] == uli])
        llj = goodinds[1][np.argmin(goodinds[1])]
        return ~(np.abs(llj-ulj)/float(ncols) < 0.02)

    def find_corners(self, nodata=np.nan, mode='ij'):
        """
        Find corner coordinates of valid image area.
        
        Parameters
        ----------
        nodata : float, optional
            nodata value to use. Default is numpy.nan
        mode : str, optional
            Type of coordinates to return. Options are 'ij', row/column index,
            or 'xy', x,y coordinate. Default is 'ij'.
            
        Returns
        -------
        corners : array-like
            Array corresponding to the corner coordinates, estimated from the convex hull
            of the valid data.
        """
        assert mode in ['ij', 'xy'], "mode is not one of 'ij', 'xy': {}".format(mode)
        
        # if we have more than one band, have to pick one or merge them.
        if len(self.img) == 3:
            # if we have multiple bands, find the smallest index
            # and sum along that (i.e., collapse the bands into one)
            bnum = self.img.shape.index(min(self.img.shape))
            tmpimg = self.img
            # but, we want to make sure we don't mess up non-nan nodata
            if not np.isnan(nodata):
                tmpimg[tmpimg == nodata] = np.nan
            testband = np.sum(tmpimg, bnum)
        else:
            testband = self.img
        # now we actually get the good indices
        if np.isnan(nodata):
            goodinds = np.where(np.isfinite(testband))
        else:
            goodinds = np.where(np.logical_not(testband == nodata))

        goodpoints = np.vstack((goodinds[0], goodinds[1])).transpose()
        hull = ConvexHull(goodpoints)

        iverts = goodpoints[hull.vertices, 0]
        jverts = goodpoints[hull.vertices, 1]
        corners = zip(iverts, jverts)

        if mode == 'xy':
            xycorners = [self.ij2xy(corner) for corner in corners]
            return np.array(xycorners)
        return np.array(corners)

    def find_valid_bbox(self, nodata=np.nan):
        """
        Find bounding box for valid data.
        
        Parameters
        ----------
        nodata : float, optional
            nodata value to use for the image. Default is numpy.nan
            
        Returns
        -------
        bbox : array-like
            xmin, xmax, ymin, ymax of valid image area.
        """
        if np.isnan(nodata):
            goodinds = np.where(np.isfinite(self.img))
        else:
            goodinds = np.where(np.logical_not(self.img == nodata))

        # get the max, min of x,y that are valid.
        xmin, ymin = self.ij2xy((goodinds[0].min(), goodinds[1].min()))
        xmax, ymax = self.ij2xy((goodinds[0].max(), goodinds[1].max()))

        return [xmin, xmax, min(ymin, ymax), max(ymin, ymax)]

    def set_NDV(self, NDV):
        """ Set nodata value to given value

        Parameters
        ----------
        NDV : numeric
            value to set to nodata.        
        """
        self.NDV = NDV
        self.gd.GetRasterBand(1).SetNoDataValue(NDV)
        self.img[self.img == self.NDV] = np.nan

    def subimages(self, N, Ny=None, sBuffer=0):
        """
        Split the GeoImg into sub-images.
        
        Parameters
        ----------
        N : int
            number of column cells to split the image into.
        Ny : int, optional
            number of row cells to split image into. Default is same as N.
        sBuffer : int, optional
            number of pixels to overlap subimages by. Default is 0.
            
        Returns
        -------
        sub_images : list
            list of GeoImg tiles.
        """
        Nx = N
        if Ny is None:
            Ny = N

        new_width = int(np.floor(self.npix_x / float(Nx)))
        new_height = int(np.floor(self.npix_y / float(Ny)))

        simages = []
        for j in range(Nx):
            for i in range(Ny):
                lind = max(0, j*new_width-sBuffer)
                rind = min(self.npix_x, (j+1)*new_width + sBuffer)
                tind = max(0, i*new_height-sBuffer)
                bind = min(self.npix_y, (i+1)*new_height + sBuffer)

                imgN = self.img[tind:bind, lind:rind]
                xmin, ymin = self.ij2xy((bind, lind))
                xmax, ymax = self.ij2xy((tind, rind))
                extN = [xmin, xmax, ymin, ymax]
                newGimg = self.copy(new_raster=imgN, new_extent=extN)
                simages.append(newGimg)

        return simages

    def crop_to_extent(self, extent):
        """
        Crop image to given extent.
        
        Parameters
        ----------
        extent : matplotlib.figure.Figure or array-like
            Extent to which image should be cropped. If extent is a matplotlib figure handle, the image
            extent is taken from the x and y limits of the current figure axes. If extent is array-like, 
            it is assumed to be [xmin, xmax, ymin, ymax]
        
        Returns
        -------
        cropped_img : GeoImg
            new GeoImg resampled to the given image extent.
        """
        if isinstance(extent, plt.Figure):
            xmin, xmax = extent.gca().get_xlim()
            ymin, ymax = extent.gca().get_ylim()
        else:
            xmin, xmax, ymin, ymax = extent

        npix_x = int(np.round((xmax - xmin) / float(self.dx)))
        npix_y = int(np.round((ymin - ymax) / float(self.dy)))

        dx = (xmax - xmin) / float(npix_x)
        dy = (ymin - ymax) / float(npix_y)

        drv = gdal.GetDriverByName('MEM')
        dest = drv.Create('', npix_x, npix_y, 1, gdal.GDT_Float32)
        dest.SetProjection(self.proj)
        newgt = (xmin, dx, 0.0, ymax, 0.0, dy)
        dest.SetGeoTransform(newgt)
        gdal.ReprojectImage(self.gd, dest, self.proj, self.proj, gdal.GRA_Bilinear)

        if self.NDV is not None:
            dest.GetRasterBand(1).SetNoDataValue(self.NDV)

        return GeoImg(dest, attrs=self)

    def overlay(self, raster, extent=None, vmin=0, vmax=10, sfact=None, showfig=True, alpha=0.25, cmap='jet'):
        """
        Overlay raster on top of GeoImg.
        
        Parameters
        ----------
        raster : array-like
            raster to display on top of the GeoImg.
        extent : array-like, optional
            Spatial of the raster. If not set, assumed to be same as the extent of the GeoImg.
            Given as xmin, xmax, ymin, ymax.
        vmin : float, optional
            minimum color value for the raster. Default is 0.
        vmax : float, optional
            maximum color value for the raster. Default is 10.
        sfact : int, optional
            Factor by which to reduce the number of points plotted.
            Default is 1 (i.e., all points are plotted).
        showfig : bool, optional
            Open the figure window. Default is True.
        alpha : float, optionall
            Alpha value to use for the overlay. Default is 0.25
        cmap : str, optional
            matplotlib.pyplot colormap to use for the image. Default is jet.

        Returns
        -------
        fig : matplotlib.figure.Figure
            Handle pointing to the matplotlib Figure created (or passed to display).
        """
        fig = self.display(extent=extent, sfact=sfact, showfig=showfig)

        if showfig:
            plt.ion()

        oimg = plt.imshow(raster, alpha=alpha, cmap=cmap, vmin=vmin, vmax=vmax, extent=extent)

        ax = plt.gca()

        divider = make_axes_locatable(ax)
        cax = divider.append_axes("right", size="5%", pad=0.05)

        plt.colorbar(oimg, cax=cax)

#        plt.show()

        return fig

    def mask(self, mask, mask_value=True):
        """
        Mask array, given a mask and a value to mask.

        Parameters
        ----------
                
        """
        if mask_value is bool:
            if mask_value:
                self.img = np.ma.masked_where(mask, self.img)
        else:
            self.img = np.ma.masked_where(mask == mask_value, self.img)

    def unmask(self):
        """ Remove mask from image. If mask is not set, has no effect."""
        if isinstance(self.img, np.ma.masked_array):
            self.img = self.img.data
        else:
            pass

    def random_points(self, Npts, edge_buffer=None):
        """ 
        Randomly sample points within the image.
        
        Parameters
        ----------
        Npts : int
            number of random points to sample.
        edge_buffer: int, optional
            Optional buffer around edge of image, where pixels shouldn't be sampled. Default is zero.
        
        Returns
        -------
        rand_pts : array-like
            array of N random points from within the image.
        """
        # first, if we don't have an edge buffer and don't have a mask, everything is easy.
        if edge_buffer is None:
            indices = np.arange(self.img.size)  # a list of indices
            if not isinstance(self.img, np.ma.MaskedArray):
                goodinds = indices[np.isfinite(self.img.reshape(-1))]
            else:
                goodinds = indices[np.logical_and(np.invert(self.img.mask).reshape(-1),
                                   np.isfinite(self.img.data.reshape(-1)))]
            return np.array([np.array(np.unravel_index(x, self.img.shape)) for x in random.sample(goodinds, Npts)])
        elif edge_buffer is not None:
            tmp_img = self.img.data[edge_buffer:-edge_buffer, edge_buffer:-edge_buffer]
            indices = np.arange(tmp_img.size)
            if isinstance(self.img, np.ma.MaskedArray):
                tmp_mask = self.img.mask[edge_buffer:-edge_buffer, edge_buffer:-edge_buffer]
                goodinds = indices[np.logical_and(np.invert(tmp_mask).reshape(-1), np.isfinite(tmp_img.reshape(-1)))]
            else:
                goodinds = indices[np.isfinite(tmp_img.reshape(-1))]
            # return a random list as above, but remember to shift everything by the edge buffer.
            return np.array([np.array(np.unravel_index(x, tmp_img.shape))+edge_buffer for x in random.sample(goodinds, Npts)])

    def raster_points(self, pts, mode='linear'):
        """Interpolate raster values at a given point, or sets of points. 
        
        Parameters
        ----------
        
        pts : array-like
            Point(s) at which to interpolate raster value. If points fall outside
            of image, value returned is nan.
        mode : str, optional
            One of 'linear', 'cubic', or 'quintic'. Determines what type of spline is
            used to interpolate the raster value at each point. For more information, see 
            scipy.interpolate.interp2d.
            
        Returns
        -------
        
        rpts : array-like
            Array of raster value(s) for the given points.
        """
        rpts = []
        # if we're given only one point, corresponding array
        # should have a size of two. in which case, we wrap it in a list.
        if np.array(pts).size == 2:
            pts = [pts]

        xx, yy = self.xy(ctype='center', grid=False)
        for pt in pts:
            ij = self.xy2ij(pt)
            ij = (int(ij[0]+0.5), int(ij[1]+0.5))
            if self.outside_image(ij, index=True):
                rpts.append(np.nan)
                continue
            else:
                # print("not outside!")
                x = xx[ij[1]-1:ij[1]+2]
                y = yy[ij[0]-1:ij[0]+2]
                z = self.img[ij[0]-1:ij[0]+2, ij[1]-1:ij[1]+2]
                X, Y = np.meshgrid(x, y)
                try:
                    zint = griddata((X.flatten(), Y.flatten()), z.flatten(), pt)
                except:
                    zint = np.nan
                rpts.append(zint)
        return np.array(rpts)

    def outside_image(self, ij, index=True):
        """Check whether a given point falls outside of the image.
        
        Parameters
        ----------
        ij : array-like
            Indices (or coordinates) of point to check.
        index: bool, optional
            Interpret ij as raster indices (default is True). If False,
            assumes ij is coordinates.
        """
        if not index:
            ij = self.xy2ij(ij)

        if np.any(np.array(ij) < 0):
            return True
        elif ij[0] > self.npix_y or ij[1] > self.npix_x:
            return True
        else:
            return False

    def std(self):
        """ Returns standard deviation (ignoring NaNs) of the image."""
        return np.nanstd(self.img)

    def mean(self):
        """ Returns mean (ignoring NaNs) of the image."""
        return np.nanmean(self.img)

    def median(self):
        """ Returns median (ignoring NaNs) of the image."""
        return np.nanmedian(self.img)<|MERGE_RESOLUTION|>--- conflicted
+++ resolved
@@ -110,11 +110,7 @@
         else:
             self.isfloat = False
 
-<<<<<<< HEAD
-        if self.NDV is not None and self.dtype in [np.float32, np.float64, np.complex64, np.floating, float]:
-=======
         if self.NDV is not None and self.isfloat:
->>>>>>> ee34f3e1
             self.img[self.img == self.NDV] = np.nan
         elif self.NDV is not None:
             self.img = np.ma.masked_where(self.img == self.NDV, self.img)
@@ -528,18 +524,11 @@
 
         gdal.ReprojectImage(self.gd, dest, self.proj, dst_raster.proj, method)
 
-<<<<<<< HEAD
-        out = GeoImg(dest)
-        #out.img[out.img == self.NDV] = np.nan
-=======
         out = GeoImg(dest, attrs=self)
-        if out.NDV is not None and out.dtype in [np.float32, np.float64, np.complex64, float]:
+        if out.NDV is not None and out.isfloat:
             out.img[out.img == out.NDV] = np.nan
         elif out.NDV is not None:
-            self.img = np.ma.masked_where(self.img == self.NDV, self.img)
-
-        # out.img[out.img == self.NDV] = np.nan
->>>>>>> ee34f3e1
+            out.img = np.ma.masked_where(out.img == out.NDV, out.img)
 
         return out
 
