--- conflicted
+++ resolved
@@ -137,7 +137,6 @@
     def match_sensor(self, fname, datestr=None, datefmt=''):
         bname = os.path.splitext(os.path.basename(fname))[0]
         # assumes that the filename has a form GRANULE_BXX.ext
-<<<<<<< HEAD
         if '_' in bname:
             gname = '_'.join(bname.split('_')[:-1])
         else:
@@ -145,21 +144,19 @@
             #print("Make sure to specify a date and format if you need date info,")
             #print("  and your filename is not a standard filename.")
             print("No date information read from filename.")
-=======
-        gname = '_'.join(bname.split('_')[:-1])
-
-        if len(gname.split('_')) == 1:
->>>>>>> 542496d1
             self.sensor_name = None
             self.satellite = None
             self.tile = None
             self.datetime = None
             self.date = None
-<<<<<<< HEAD
             return
-=======
->>>>>>> 542496d1
-        # now, try a few different things
+
+        if len(gname.split('_')) == 1:
+            self.sensor_name = None
+            self.satellite = None
+            self.tile = None
+            self.datetime = None
+            self.date = None
         # first, check if we've been given a date
         elif datestr is not None:
             self.sensor_name = None
@@ -209,10 +206,7 @@
             self.datetime = dt.datetime.strptime(bname.split('_')[2], '%Y%m%d')
             self.date = self.datetime.date()
         else:
-<<<<<<< HEAD
             print("No date information read from filename.")
-=======
->>>>>>> 542496d1
             self.sensor_name = None
             self.satellite = None
             self.tile = None
