--- conflicted
+++ resolved
@@ -35,17 +35,6 @@
     else:
         return out_keys
 
-<<<<<<< HEAD
-def extract_ICESat(in_filename, workdir=None, outfile=None):
-    """Extract ICESat data given the extent of a GeoImg.
-
-    Parameters
-    ----------
-    in_filename : string
-        Filename (optionally with path) of geotiff file to be read in using GeoImg.
-    workdir : string, optional
-        Directory where in_filename is located. If not given, the directory
-=======
 def extract_ICESat(in_filename,workdir=None,outfile=None):
     """
     Extract ICESat data given the extent of a GeoImg.
@@ -54,7 +43,6 @@
 
     :param in_filename: Filename (optionally with path) of DEM to be opened using GeoImg.
     :param workdir: Directory where in_filename is located. If not given, the directory
->>>>>>> ae39610e
         will be determined from the input filename.
     :param outfile: name of the output file [default='ICESat_DEM.h5']
 
@@ -323,14 +311,14 @@
             self.y = np.ma.masked_where(mask, self.y)
 
             for c in self.column_names:
-                this_attr = getarr(self, c.split('d_', 1)[-1])
+                this_attr = getattr(self, c.split('d_', 1)[-1])
                 masked_attr = np.ma.masked_where(mask, this_attr)
                 setattr(self, c.split('d_', 1)[-1], masked_attr)
         else:
             self.x = self.x[mask]
             self.y = self.y[mask]
             for c in self.column_names:
-                this_attr = getarr(self, c.split('d_', 1)[-1])
+                this_attr = getattr(self, c.split('d_', 1)[-1])
                 masked_attr = this_attr[mask]
                 setattr(self, c.split('d_', 1)[-1], masked_attr)
 
