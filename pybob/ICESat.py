<<<<<<< HEAD
from __future__ import print_function
=======
#from __future__ import print_function
>>>>>>> 542496d1
#from future_builtins import zip
from collections import OrderedDict
import os
import h5py
import numpy as np
import pandas as pd
import pyproj
import fiona
import subprocess
from osgeo import ogr,osr
from pybob.GeoImg import GeoImg
import matplotlib.pyplot as plt
from shapely.geometry import Point, mapping
#import numpy as np


def get_file_info(in_filestring):
    in_filename = os.path.basename(in_filestring)
    in_dir = os.path.dirname(in_filestring)
    if in_dir == '':
        in_dir = '.'
    return in_filename, in_dir


def find_keyname(keys, subkey, mode='first'):
    out_keys = [(i, k) for i, k in enumerate(keys) if subkey in k]
    if mode == 'first':
        return out_keys[0]
    elif mode == 'last':
        return out_keys[-1]
    else:
        return out_keys

def extract_ICESat(in_filename,workdir=None,outfile=None):
    """Extract ICESat data given the extent of a GeoImg.

    Parameters
    ----------
    in_filename : string
        Filename (optionally with path) of geotiff file to be read in using GeoImg.
    workdir : string, optional
        Directory where in_filename is located. If not given, the directory
        will be determined from the input filename.
    outfile : name of the output file, optional [default='ICESat_DEM.h5']
    """

    def getExtent(in_filename):
    #This function uses GeoImg.find_valid_bbox to get the extent, then projects 
    #extent into the same reference system as in_filename
    #in_filename - input filename (string). should be a geotiff
        myDEM = GeoImg(in_filename)
        mybbox = myDEM.find_valid_bbox()
        
        # Setup the source projection - you can also import from epsg, proj4...
        source = osr.SpatialReference()
        source.ImportFromEPSG(myDEM.epsg)
    
        # The target projection
        target = osr.SpatialReference()
        target.ImportFromEPSG(4326)
    
        # Create the transform - this can be used repeatedly
        transform = osr.CoordinateTransformation(source, target)
    
        # Transform the point. You can also create an ogr geometry and use the more generic `point.Transform()`
        J1 = transform.TransformPoint(mybbox[0], mybbox[2])
        J2 = transform.TransformPoint(mybbox[1], mybbox[3])
        
        minLat = J1[1]
        maxLat = J2[1]
        
        minLon = J1[0]
        maxLon = J2[0]
        
    #    if minLon<0:
    #        minLon = 360 + minLon
    #    if maxLon<0:
    #        maxLon = 360 + maxLon
    
        return minLat, maxLat, minLon, maxLon
        
    #workdir = os.path.abspath(workdir)
    minLat, maxLat, minLon, maxLon = getExtent(in_filename)    
    
    # Hard coded name of the input configuration file for ICESat extraction. Here we will 
    # read it in, modify it using the extent of a GeoImg
    filename="/net/lagringshotell/uio/lagringshotell/geofag/icemass/icemass-data/ICESatData/ICESat_archive/Programs/user_input_running.txt"
    
    # Check for the working directory, and set if None
    if workdir is None: 
        workdir= os.path.abspath('./')
    tfilename = workdir + os.path.sep + "ICESat_input.txt"
    # Read in the input_file for icesat extraction
    with open(filename) as f:
        lines = f.readlines()
        #print lines

    # Set the output file 
    if outfile is None: 
        outfile='ICESat_DEM.h5'
    # replace lines
    strout = str(minLat) + "\t" + str(maxLat) + "\t" + str(minLon) + "\t" + str(maxLon)
    lines[10] = strout + "\n"
    lines[12] = outfile + "\n"    
    
    # write output configuration file
    with open(tfilename, 'w') as f:
        for item in lines:
            f.write(str(item))
    
    # Here run bash command to the ICESat extraction routine using our newly created config file
    bshcmd = "module load ICESat; importICESat -np 20 -in " + str(tfilename) + " > ICESat_import_LOG.txt"
    subprocess.call(bshcmd,stdout=subprocess.PIPE, shell=True)
    
    pass

class ICESat(object):
    """Create an ICESat dataset from an HDF5 file containing ICESat data.

    Parameters
    ----------
    in_filename : string
        Filename (optionally with path) of HDF5 file to be read in.
    in_dir : string, optional
        Directory where in_filename is located. If not given, the directory
        will be determined from the input filename.
    cols : list of strings, optional
        Columns to read in and set as attributes in the ICESat object.
        Default values are ['lat', 'lon', 'd_elev', 'd_UTCTime'], and will
        be added if not specified.
    ellipse_hts : bool, optional
        Convert elevations to ellipsoid heights. Default is True.

    Examples
    --------
    >>> ICESat('donjek_icesat.h5', ellipse_hts=True)
    """
    def __init__(self, in_filename, in_dir=None, cols=['lat', 'lon', 'd_elev', 'd_UTCTime'], ellipse_hts=True):
        if in_dir is None:
            in_filename, in_dir = get_file_info(in_filename)
        self.filename = in_filename
        self.in_dir_path = in_dir
        self.in_dir_abs_path = os.path.abspath(in_dir)

        h5f = h5py.File(os.path.join(self.in_dir_path, self.filename),'r')
        h5data = h5f['ICESatData']  # if data come from Anne's ICESat scripts, should be the only data group
        data_names = h5data.attrs.keys()
        # make sure that our default attributes are included.
        for c in ['lat', 'lon', 'd_elev', 'd_UTCTime']:
            if c not in cols:
                cols.append(c)
                
        for c in cols:
            ind, _ = find_keyname(data_names, c)
            # set the attribute, removing d_ from the attribute name if it exists
            setattr(self, c.split('d_', 1)[-1], h5data[ind, :])
            if c == 'lon':
                # return longitudes ranging from -180 to 180 (rather than 0 to 360)
                self.lon[self.lon > 180] = self.lon[self.lon > 180] - 360

        self.data_names = data_names
        self.column_names = cols
        self.h5data = h5data
        self.ellipse_hts = False
        self.proj = pyproj.Proj(init='epsg:4326')
        self.x = self.lon
        self.y = self.lat
        self.xy = list(zip(self.x, self.y))

        if ellipse_hts:
            self.to_ellipse()

    def to_ellipse(self):
        """ Convert ICESat elevations to ellipsoid heights, based on the data read in."""
        # fgdh = find_keyname(self.data_names, 'd_gdHt')
        fde, _ = find_keyname(self.data_names, 'd_deltaEllip')
        de = self.h5data[fde, :]
        self.ellipse_hts = True
        self.elev = self.elev + de

    def from_ellipse(self):
        """ Convert ICESat elevations from ellipsoid heights, based on the data read in."""
        fde, _ = find_keyname(self.data_names, 'd_deltaEllip')
        de = self.h5data[fde, :]
        self.ellipse_hts = False
        self.elev = self.elev - de

    def to_shp(self, out_filename, driver='ESRI Shapefile', epsg=4326):
        """ Write ICESat data to shapefile.
        
        Parameters
        ----------
        out_filename : string
            Filename (optionally with path) of file to read out.
        driver : string, optional
            Name of driver fiona should use to create the outpufile. Default is 'ESRI Shapefile'.
        epsg : int, optional
            EPSG code to project data to. Default is 4326, WGS84 Lat/Lon.
    
        Examples
        --------
        >>> donjek_icesat.to_shp('donjek_icesat.shp', epsg=3338)
        """
        # skip the lat, lon columns in the h5data
        # get the columns we're writing out
        props = []
        prop_inds = []
        data_names = [d.split('/')[-1] for d in self.data_names]

        for i, d in enumerate(data_names):
            props.append([d.rsplit(str(i), 1)[0], 'float'])
            prop_inds.append(i)
        lat_ind, _ = find_keyname(data_names, 'lat')
        lon_ind, _ = find_keyname(data_names, 'lon')
        prop_inds.remove(lat_ind)
        prop_inds.remove(lon_ind)        

        props = OrderedDict(props)
        del props['d_lat'], props['d_lon']
                
        schema = {'properties': props, 'geometry': 'Point'}

        outfile = fiona.open(out_filename, 'w', crs=fiona.crs.from_epsg(epsg), driver=driver, schema=schema)
        lat = self.lat
        lon = self.lon
        
        if epsg != 4326:
            dest_proj = pyproj.Proj(init='epsg:{}'.format(epsg))
            x, y = pyproj.transform(pyproj.Proj(init='epsg:4326'), dest_proj, lon, lat)
            pts = zip(x, y)
        else:
            pts = zip(lat, lon)

        for i, pt in enumerate(pts):
            this_data = self.h5data[prop_inds, i]
            out_data = OrderedDict(zip(props.keys(), this_data))
            point = Point(pt)
            outfile.write({'properties': out_data, 'geometry': mapping(point)})

        outfile.close()
        
    def to_csv(self, out_filename):
        """
        Write ICESat data to csv format using pandas.
        
        Parameters
        ----------
        out_filename : string
            Filename (optionally with path) of file to read out.
        """
        darr = np.transpose(np.array(self.h5data))
        data_names = [d.split('/')[-1] for d in self.data_names]
        for i, d in enumerate(data_names):
            data_names[i] = d.rsplit(str(i), 1)[0]
        df = pd.DataFrame(darr, columns=data_names)
        df['x'] = self.x
        df['y'] = self.y
        df['z'] = self.elev
    
        col_names = ['x', 'y', 'z']
        col_names.extend(data_names)
        df = df[col_names]
        del df['d_elev']
        del df['d_lat']
        del df['d_lon']
    
        df.to_csv(out_filename, index=False)
        
    def clean(self, el_limit=-500):
        """ Remove all elevation points below a given elevation.
        """
        mykeep = self.elev > el_limit
        self.x = self.x[mykeep]
        self.y = self.y[mykeep]
        self.elev = self.elev[mykeep]
        self.xy = list(zip(self.x,self.y))

    def mask(self, mykeep):
        """ Masks out points not True in boolean array mykeep
        """
        self.x = self.x[mykeep]
        self.y = self.y[mykeep]
        self.elev = self.elev[mykeep]
        self.xy = list(zip(self.x,self.y))
        
    def clip(self, bounds):
        """ Remove ICEsat data that falls outside of a given bounding box.
        
        Parameters
        ----------
        bounds: array-like
            bounding box to clip to, given as xmin, xmax, ymin, ymax
        """
        xmin, xmax, ymin, ymax = bounds
        mykeep_x = np.logical_and(self.x > xmin, self.x < xmax)
        mykeep_y = np.logical_and(self.y > ymin, self.y < ymax)
        mykeep = np.logical_and(mykeep_x, mykeep_y)
        
        self.x=self.x[mykeep]
        self.y=self.y[mykeep]
        self.elev=self.elev[mykeep]
        self.xy = list(zip(self.x,self.y))
        pass
    
    def get_bounds(self, geo=False):
        """Return bounding coordinates of the dataset.

        Parameters
        ----------
        geo : bool, optional
            Return geographic (lat/lon) coordinates (default is False)
        
        Example
        -------
        >>> xmin, xmax, ymin, ymax = my_icesat.get_bounds()
        """
        if not geo:
            return self.x.min(), self.x.max(), self.y.min(), self.y.max()
        else:
            return self.lon.min(), self.lon.max(), self.lat.min(), self.lat.max()

    def project(self, dest_proj):
        """Project the ICESat dataset to a given coordinate system, using pyproj.transform.
        ICESat.project does not overwrite the lat/lon coordinates, so calling
        ICESat.project will only update self.x, self.y for the dataset, as well as self.proj.

        Parameters
        ----------
        dest_proj : str or pyproj.Proj
            Coordinate system to project the dataset into. If dest_proj is a string,
            ICESat.project() will create a pyproj.Proj instance with it.

        Examples
        --------
        Project icesat_data to Alaska Albers (NAD83) using epsg code:
        >>> icesat_data.project('epsg:3338')
        """
        if isinstance(dest_proj, str):
            dest_proj = pyproj.Proj(init=dest_proj)
        wgs84 = pyproj.Proj(init='epsg:4326')
        self.x, self.y = pyproj.transform(wgs84, dest_proj, self.lon, self.lat)
        self.xy = list(zip(self.x, self.y))
        self.proj = dest_proj

    def display(self, fig=None, extent=None, sfact=1, showfig=True, geo=False, **kwargs):
        """
        Plot ICESat tracks in a figure.
        
        Parameters
        ----------
        fig : matplotlib.figure.Figure, optional
            Figure to plot tracks in. If not set, creates a new figure.
        extent : array-like, optional
            Spatial extent to limit the figure to, given as xmin, xmax, ymin, ymax.
        sfact : int, optional
            Factor by which to reduce the number of points plotted.
            Default is 1 (i.e., all points are plotted).
        showfig : bool, optional
            Open the figure window. Default is True.
        geo : bool, optional
            Plot tracks in lat/lon coordinates, rather than projected coordinates.
            Default is False.
        **kwargs :
            Optional keyword arguments to pass to matplotlib.pyplot.plot
            
        Returns
        -------
        fig : matplotlib.figure.Figure
            Handle pointing to the matplotlib Figure created (or passed to display).
        """
        if fig is None:
            fig = plt.figure(facecolor='w')
            # fig.hold(True)
        # else:
            # fig.hold(True)

        if extent is None:
            extent = self.get_bounds(geo=geo)
        else:
            xmin, xmax, ymin, ymax = extent

        # if we aren't told which marker to use, pick one.
        if 'marker' not in kwargs:
            this_marker = '.'
        else:
            this_marker = kwargs['marker']
            kwargs.pop('marker')

        if geo:
            plt.plot(self.lon[::sfact], self.lat[::sfact], marker=this_marker, ls='None', **kwargs)
        else:
            plt.plot(self.x[::sfact], self.y[::sfact], marker=this_marker, ls='None', **kwargs)

        ax = fig.gca()  # get current axes
        ax.set_aspect('equal')    # set equal aspect
        ax.autoscale(tight=True)  # set axes tight
        ax.set_xlim(extent[:2])
        ax.set_ylim(extent[2:])
        
        if showfig:
            fig.show()  # don't forget this one!

        return fig<|MERGE_RESOLUTION|>--- conflicted
+++ resolved
@@ -1,8 +1,4 @@
-<<<<<<< HEAD
 from __future__ import print_function
-=======
-#from __future__ import print_function
->>>>>>> 542496d1
 #from future_builtins import zip
 from collections import OrderedDict
 import os
@@ -12,7 +8,7 @@
 import pyproj
 import fiona
 import subprocess
-from osgeo import ogr,osr
+from osgeo import ogr, osr
 from pybob.GeoImg import GeoImg
 import matplotlib.pyplot as plt
 from shapely.geometry import Point, mapping
