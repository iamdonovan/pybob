--- conflicted
+++ resolved
@@ -3,7 +3,7 @@
 
 .. _Nuth and Kääb (2011): https://www.the-cryosphere.net/5/271/2011/tc-5-271-2011.html
 """
-#from __future__ import print_function
+# from __future__ import print_function
 import os
 import errno
 from osgeo import gdal
@@ -16,22 +16,6 @@
 from pybob.GeoImg import GeoImg
 from pybob.ICESat import ICESat
 from pybob.image_tools import create_mask_from_shapefile
-<<<<<<< HEAD
-# from IPython import embed
-
-
-
-def get_slope(geoimg):
-
-    # default slope calculation using Zevenbergen and Thorne Algo
-    slope_ = gdal.DEMProcessing('', geoimg.gd, 'slope', format='MEM', alg='ZevenbergenThorne')
-    return GeoImg(slope_)
-
-
-def get_aspect(geoimg):
-    # default aspect calculation using Zevenbergen and Thorne Algo
-    aspect_ = gdal.DEMProcessing('', geoimg.gd, 'aspect', format='MEM', alg='ZevenbergenThorne')
-=======
 from pybob.plot_tools import plot_shaded_dem
 
 
@@ -60,34 +44,25 @@
     :type alg: str
     :returns geo_aspect: new GeoImg object with aspect raster
     """
-    assert alg in ['ZevenbergenThorne', 'Horn'],  "alg not recognized: {}".format(alg)
+    assert alg in ['ZevenbergenThorne', 'Horn'], "alg not recognized: {}".format(alg)
     aspect_ = gdal.DEMProcessing('', geoimg.gd, 'aspect', format='MEM', alg=alg)
->>>>>>> 8ac1769b
     return GeoImg(aspect_)
 
 
-def false_hillshade(dH, title, pp, clim=(-20,20)):
-    niceext = np.array([dH.xmin, dH.xmax, dH.ymin, dH.ymax])/1000.
-<<<<<<< HEAD
-    
+def false_hillshade(dH, title, pp, clim=(-20, 20)):
+    niceext = np.array([dH.xmin, dH.xmax, dH.ymin, dH.ymax]) / 1000.
     mykeep = np.logical_and.reduce((np.isfinite(dH.img), (np.abs(dH.img) < np.nanstd(dH.img) * 3)))
     dH_vec = dH.img[mykeep]
-    
-    fig = plt.figure(figsize=(7, 5))
-=======
-    mykeep = np.logical_and.reduce((np.isfinite(dH.img), (np.abs(dH.img) < np.nanstd(dH.img) * 3)))
-    dH_vec = dH.img[mykeep]
 
     fig = plt.figure(figsize=(7, 5), dpi=300)
->>>>>>> 8ac1769b
     ax = plt.gca()
 
     im1 = ax.imshow(dH.img, extent=niceext)
-    im1.set_clim(clim[0],clim[1])
+    im1.set_clim(clim[0], clim[1])
     im1.set_cmap('Greys')
-#    if np.sum(np.isfinite(dH_vec))<10:
-#        print("Error for statistics in false_hillshade")
-#    else: 
+    #    if np.sum(np.isfinite(dH_vec))<10:
+    #        print("Error for statistics in false_hillshade")
+    #    else:
     plt.title(title, fontsize=14)
 
     numwid = max([len('{:.1f} m'.format(np.mean(dH_vec))),
@@ -103,7 +78,7 @@
     divider = make_axes_locatable(ax)
     cax = divider.append_axes("right", size="5%", pad=0.05)
     plt.colorbar(im1, cax=cax)
-    #plt.colorbar(im1)
+    # plt.colorbar(im1)
 
     plt.tight_layout()
     pp.savefig(fig, dpi=300)
@@ -127,66 +102,66 @@
     if mask1 is None and mask2 is None:
         return np.ones(img.img.shape) == 0  # all false, so nothing will get masked.
     elif mask1 is not None and mask2 is None:  # we have a glacier mask, not land
-        
+
         if mask1.split('.')[-1] == 'tif':
-            mask_rast = myRaster=gdal.Open(mask1)
+            mask_rast = myRaster = gdal.Open(mask1)
             transform = myRaster.GetGeoTransform()
-            dx=transform[1]
-            dy=transform[5]
-            Xsize=myRaster.RasterXSize
-            Ysize=myRaster.RasterYSize
-            mask=myRaster.ReadAsArray(0, 0, Xsize, Ysize)
+            dx = transform[1]
+            dy = transform[5]
+            Xsize = myRaster.RasterXSize
+            Ysize = myRaster.RasterYSize
+            mask = myRaster.ReadAsArray(0, 0, Xsize, Ysize)
         else:
             mask = create_mask_from_shapefile(img, mask1)
         return mask  # returns true where there's glacier, false everywhere else
     elif mask1 is None and mask2 is not None:
         if mask2.split('.')[-1] == 'tif':
-            mask_rast = myRaster=gdal.Open(mask2)
+            mask_rast = myRaster = gdal.Open(mask2)
             transform = myRaster.GetGeoTransform()
-            dx=transform[1]
-            dy=transform[5]
-            Xsize=myRaster.RasterXSize
-            Ysize=myRaster.RasterYSize
-            mask=myRaster.ReadAsArray(0, 0, Xsize, Ysize)
+            dx = transform[1]
+            dy = transform[5]
+            Xsize = myRaster.RasterXSize
+            Ysize = myRaster.RasterYSize
+            mask = myRaster.ReadAsArray(0, 0, Xsize, Ysize)
         else:
             mask = create_mask_from_shapefile(img, mask2)
         return np.logical_not(mask)  # false where there's land, true where there isn't
     else:  # if none of the above, we have two masks.
         # implement option if either or, or both mask are given as rasters. 
-        
+
         if (mask1.split('.')[-1] == 'tif') & (mask2.split('.')[-1] == 'shp'):
-            mask_rast = myRaster=gdal.Open(mask1)
+            mask_rast = myRaster = gdal.Open(mask1)
             transform = myRaster.GetGeoTransform()
-            dx=transform[1]
-            dy=transform[5]
-            Xsize=myRaster.RasterXSize
-            Ysize=myRaster.RasterYSize
-            gmask=myRaster.ReadAsArray(0, 0, Xsize, Ysize)
+            dx = transform[1]
+            dy = transform[5]
+            Xsize = myRaster.RasterXSize
+            Ysize = myRaster.RasterYSize
+            gmask = myRaster.ReadAsArray(0, 0, Xsize, Ysize)
             lmask = create_mask_from_shapefile(img, mask2)
         elif (mask2.split('.')[-1] == 'tif') & (mask1.split('.')[-1] == 'shp'):
-            mask_rast = myRaster=gdal.Open(mask2)
+            mask_rast = myRaster = gdal.Open(mask2)
             transform = myRaster.GetGeoTransform()
-            dx=transform[1]
-            dy=transform[5]
-            Xsize=myRaster.RasterXSize
-            Ysize=myRaster.RasterYSize
-            lmask=myRaster.ReadAsArray(0, 0, Xsize, Ysize)
+            dx = transform[1]
+            dy = transform[5]
+            Xsize = myRaster.RasterXSize
+            Ysize = myRaster.RasterYSize
+            lmask = myRaster.ReadAsArray(0, 0, Xsize, Ysize)
             gmask = create_mask_from_shapefile(img, mask1)
         elif (mask1.split('.')[-1] == 'tif') & (mask2.split('.')[-1] == 'tif'):
-            mask_rast = myRaster=gdal.Open(mask1)
+            mask_rast = myRaster = gdal.Open(mask1)
             transform = myRaster.GetGeoTransform()
-            dx=transform[1]
-            dy=transform[5]
-            Xsize=myRaster.RasterXSize
-            Ysize=myRaster.RasterYSize
-            gmask=myRaster.ReadAsArray(0, 0, Xsize, Ysize)
-            mask_rast = myRaster=gdal.Open(mask2)
+            dx = transform[1]
+            dy = transform[5]
+            Xsize = myRaster.RasterXSize
+            Ysize = myRaster.RasterYSize
+            gmask = myRaster.ReadAsArray(0, 0, Xsize, Ysize)
+            mask_rast = myRaster = gdal.Open(mask2)
             transform = myRaster.GetGeoTransform()
-            dx=transform[1]
-            dy=transform[5]
-            Xsize=myRaster.RasterXSize
-            Ysize=myRaster.RasterYSize
-            lmask=myRaster.ReadAsArray(0, 0, Xsize, Ysize)
+            dx = transform[1]
+            dy = transform[5]
+            Xsize = myRaster.RasterXSize
+            Ysize = myRaster.RasterYSize
+            lmask = myRaster.ReadAsArray(0, 0, Xsize, Ysize)
         else:
             gmask = create_mask_from_shapefile(img, mask1)
             lmask = create_mask_from_shapefile(img, mask2)
@@ -207,13 +182,8 @@
             dH.mask(master.img.mask)
         elif slave_mask:
             dH.mask(slave.img.mask)
-<<<<<<< HEAD
 
         if dH.isfloat:
-=======
-        
-        if dH.isfloat:  
->>>>>>> 8ac1769b
             dH.img[stable_mask] = np.nan
 
         dHtan = dH.img / stan
@@ -221,26 +191,19 @@
                   (slope > 3.0) & (dH.img != 0.0) & (aspect >= 0))
         dH.img[np.invert(mykeep)] = np.nan
         xdata = aspect[mykeep]
-#        ydata = dHtan[mykeep]
+        #        ydata = dHtan[mykeep]
         ydata = dH.img[mykeep]
         sdata = stan[mykeep]
 
     elif isinstance(master, ICESat):
         slave_pts = slave.raster_points(master.xy, nsize=5, mode='cubic')
         dH = master.elev - slave_pts
-<<<<<<< HEAD
-
-        slope_pts = slope.raster_points(master.xy)
-        stan = np.tan(np.radians(slope_pts))
-
-        aspect_pts = aspect.raster_points(master.xy)
-=======
-        
+
         slope_pts = slope.raster_points(master.xy, nsize=5, mode='cubic')
         stan = np.tan(np.radians(slope_pts))
-        
+
         aspect_pts = aspect.raster_points(master.xy, nsize=5, mode='cubic')
->>>>>>> 8ac1769b
+
         smask = stable_mask.raster_points(master.xy) > 0
 
         dH[smask] = np.nan
@@ -252,7 +215,7 @@
 
         dH[np.invert(mykeep)] = np.nan
         xdata = aspect_pts[mykeep]
-        #ydata = dHtan[mykeep]
+        # ydata = dHtan[mykeep]
         ydata = dH[mykeep]
         sdata = stan[mykeep]
 
@@ -263,64 +226,39 @@
     xdata = xdata.astype(np.float64)  # float64 truly necessary?
     ydata = ydata.astype(np.float64)
     sdata = sdata.astype(np.float64)
-<<<<<<< HEAD
+    ydata2 = np.divide(ydata, sdata)
 
     # fit using equation 3 of Nuth and Kaeaeb, 2011
-
-    def fitfun(p, x):
-        return p[0] * np.cos(np.radians(p[1] - x)) + p[2]
-
-    def errfun(p, x, y):
-        return fitfun(p, x) - y
-
-=======
-    ydata2 = np.divide(ydata,sdata)
-    # fit using equation 3 of Nuth and Kaeaeb, 2011
-
-    def fitfun(p, x, s): return p[0] * np.cos(np.radians(p[1] - x)) * s + p[2]
-
-    def errfun(p, x, s, y): return fitfun(p, x, s) - y
-    
->>>>>>> 8ac1769b
+    def fitfun(p, x, s):
+        return p[0] * np.cos(np.radians(p[1] - x)) * s + p[2]
+
+    def errfun(p, x, s, y):
+        return fitfun(p, x, s) - y
+
     if xdata.size > 20000:
         mysamp = np.random.randint(0, xdata.size, 20000)
     else:
         mysamp = np.arange(0, xdata.size)
-<<<<<<< HEAD
+
     mysamp = mysamp.astype(np.int64)
 
     # embed()
     # print("soft_l1")
-    lb = [-200, 0, -300]
-    ub = [200, 180, 300]
+    # lb = [-200, 0, -300]
+    # ub = [200, 180, 300]
     p0 = [1, 1, -1]
-    # p1, success, _ = optimize.least_squares(errfun, p0[:], args=([xdata], [ydata]), method='trf', bounds=([lb],[ub]), loss='soft_l1', f_scale=0.1)
+    # p1, success, _ = optimize.least_squares(errfun, p0[:], args=([xdata], [ydata]),
+    #                                        method='trf', bounds=([lb],[ub]), loss='soft_l1', f_scale=0.1)
     # myresults = optimize.least_squares(errfun, p0, args=(xdata, ydata), method='trf', loss='soft_l1', f_scale=0.5)
-    myresults = optimize.least_squares(errfun, p0, args=(xdata[mysamp], ydata[mysamp]), method='trf', loss='soft_l1',
-                                       f_scale=0.1, ftol=1E-4, xtol=1E-4)
-    # myresults = optimize.least_squares(errfun, p0, args=(xdata[mysamp], ydata[mysamp]), method='trf', bounds=([lb,ub]), loss='soft_l1', f_scale=0.1,ftol=1E-8,xtol=1E-8)
-=======
-    mysamp=mysamp.astype(np.int64)
-    
-    #embed()
-    #print("soft_l1")
-    #lb = [-200, 0, -300]
-    #ub = [200, 180, 300]
-    p0 = [1, 1, -1]
-    myresults = optimize.least_squares(errfun, p0, args=(xdata[mysamp], sdata[mysamp], ydata[mysamp]),
-                                       method='trf', loss='soft_l1', f_scale=0.1, ftol=1E-8, xtol=1E-8)
-    #p1, success, _ = optimize.least_squares(errfun, p0[:], args=([xdata], [ydata]), 
-    #                                        method='trf', bounds=([lb],[ub]), loss='soft_l1', f_scale=0.1)
-    #myresults = optimize.least_squares(errfun, p0, args=(xdata, ydata), method='trf', loss='soft_l1', f_scale=0.5)    
-    #myresults = optimize.least_squares(errfun, p0, args=(xdata[mysamp], sdata[mysamp],
+    # myresults = optimize.least_squares(errfun, p0, args=(xdata[mysamp], sdata[mysamp],
     #                                                     ydata[mysamp], method='trf', loss='soft_l1',
     #                                                     f_scale=0.1,ftol=1E-4,xtol=1E-4)
-    #myresults = optimize.least_squares(errfun, p0, args=(xdata[mysamp], ydata[mysamp]), 
+    # myresults = optimize.least_squares(errfun, p0, args=(xdata[mysamp], ydata[mysamp]),
     #                                   method='trf', bounds=([lb,ub]), loss='soft_l1',
     #                                   f_scale=0.1,ftol=1E-8,xtol=1E-8)    
-    myresults = optimize.least_squares(errfun, p0, args=(xdata[mysamp], sdata[mysamp], ydata[mysamp]), method='trf', loss='soft_l1', f_scale=0.1,ftol=1E-8,xtol=1E-8)    
-    #myresults = optimize.least_squares(errfun, p0, args=(xdata[mysamp], ydata[mysamp]), method='trf', bounds=([lb,ub]), loss='soft_l1', f_scale=0.1,ftol=1E-8,xtol=1E-8)    
->>>>>>> 8ac1769b
+    myresults = optimize.least_squares(errfun, p0, args=(xdata[mysamp], sdata[mysamp], ydata[mysamp]), method='trf',
+                                       loss='soft_l1', f_scale=0.1, ftol=1E-8, xtol=1E-8)
+
     p1 = myresults.x
     # success = myresults.success # commented because it wasn't actually being used.
     # print success
@@ -328,41 +266,27 @@
     # convert to shift parameters in cartesian coordinates
     xadj = p1[0] * np.sin(np.radians(p1[1]))
     yadj = p1[0] * np.cos(np.radians(p1[1]))
-    zadj = p1[2] #* sdata.mean(axis=0)
+    zadj = p1[2]  # * sdata.mean(axis=0)
 
     xp = np.linspace(0, 360, 361)
-<<<<<<< HEAD
-    yp = fitfun(p1, xp)
-
-    fig = plt.figure(figsize=(7, 5), dpi=600)
-    fig.suptitle(title, fontsize=14)
-    plt.plot(xdata[mysamp], ydata[mysamp], '^', ms=0.5, color='0.5', rasterized=True, fillstyle='full')
-=======
-    #sp = np.zeros(xp.size) + 0.785398
-#    sp = np.zeros(xp.size) + np.tan(np.radians(5)).astype(np.float32)
+    # sp = np.zeros(xp.size) + 0.785398
+    # sp = np.zeros(xp.size) + np.tan(np.radians(5)).astype(np.float32)
     sp = np.ones(xp.size) + np.nanmean(sdata[mysamp])
-    p1[2] = np.divide(p1[2],np.nanmean(sdata[mysamp]))
-    yp = fitfun(p1, xp, sp)    
-    
+    p1[2] = np.divide(p1[2], np.nanmean(sdata[mysamp]))
+    yp = fitfun(p1, xp, sp)
+
     fig = plt.figure(figsize=(7, 5), dpi=300)
-    #fig.suptitle(title, fontsize=14)
+    # fig.suptitle(title, fontsize=14)
     plt.title(title, fontsize=14)
     plt.plot(xdata[mysamp], ydata2[mysamp], '^', ms=0.5, color='0.5', rasterized=True, fillstyle='full')
->>>>>>> 8ac1769b
     plt.plot(xp, np.zeros(xp.size), 'k', ms=3)
-#    plt.plot(xp, np.divide(yp,sp), 'r-', ms=2)
-    plt.plot(xp, np.divide(yp,sp), 'r-', ms=2)
+    # plt.plot(xp, np.divide(yp,sp), 'r-', ms=2)
+    plt.plot(xp, np.divide(yp, sp), 'r-', ms=2)
 
     plt.xlim(0, 360)
-<<<<<<< HEAD
-    # plt.ylim(-200,200)
-    ymin, ymax = plt.ylim((np.nanmean(ydata[mysamp])) - 2 * np.nanstd(ydata[mysamp]),
-                          (np.nanmean(ydata[mysamp])) + 2 * np.nanstd(ydata[mysamp]))
-=======
-    #plt.ylim(-200,200)
-    ymin, ymax = plt.ylim((np.nanmean(ydata2[mysamp]))-2*np.nanstd(ydata2[mysamp]),
-                          (np.nanmean(ydata2[mysamp]))+2*np.nanstd(ydata2[mysamp]))
->>>>>>> 8ac1769b
+    ymin, ymax = plt.ylim((np.nanmean(ydata2[mysamp])) - 2 * np.nanstd(ydata2[mysamp]),
+                          (np.nanmean(ydata2[mysamp])) + 2 * np.nanstd(ydata2[mysamp]))
+
     # plt.axis([0, 360, -200, 200])
     plt.xlabel('Aspect [degrees]')
     plt.ylabel('dH / tan(slope)')
@@ -377,47 +301,28 @@
 
     return xadj, yadj, zadj
 
-<<<<<<< HEAD
-
-def final_histogram(dH0, dHfinal, pp):
-    fig = plt.figure(figsize=(7, 5), dpi=600)
+
+def final_histogram(dH0, dHfinal, pp=None):
+    fig = plt.figure(figsize=(7, 5), dpi=200)
     plt.title('Elevation difference histograms', fontsize=14)
-    
-    dH0 = np.squeeze(np.asarray(dH0[ np.logical_and.reduce((np.isfinite(dH0), (np.abs(dH0) < np.nanstd(dH0) * 3)))]))
-    dHfinal = np.squeeze(np.asarray(dHfinal[ np.logical_and.reduce((np.isfinite(dHfinal), (np.abs(dHfinal) < np.nanstd(dHfinal) * 3)))]))
-    j1, j2 = np.histogram(dH0[np.isfinite(dH0)], bins=100, range=(-60, 60))
-    k1, k2 = np.histogram(dHfinal[np.isfinite(dHfinal)], bins=100, range=(-60, 60))
-
-    stats0 = [np.nanmean(dH0), np.nanmedian(dH0), np.nanstd(dH0), RMSE(dH0)]
-    stats_fin = [np.nanmean(dHfinal), np.nanmedian(dHfinal), np.nanstd(dHfinal), RMSE(dHfinal)]
+
+    dH0 = np.squeeze(np.asarray(dH0[np.logical_and.reduce((np.isfinite(dH0), (np.abs(dH0) < np.nanstd(dH0) * 3)))]))
+    dHfinal = np.squeeze(np.asarray(dHfinal[np.logical_and.reduce((np.isfinite(dHfinal),
+                                                                   (np.abs(dHfinal) < np.nanstd(dHfinal) * 3)))]))
+
+    # dH0=dH0[np.isfinite(dH0)]
+    # dHfinal=dHfinal[np.isfinite(dHfinal)]
+
+    j1, j2 = np.histogram(dH0, bins=100, range=(-60, 60))
+    k1, k2 = np.histogram(dHfinal, bins=100, range=(-60, 60))
+
+    stats0 = [np.mean(dH0), np.median(dH0), np.std(dH0), RMSE(dH0), np.sum(np.isfinite(dH0))]
+    stats_fin = [np.mean(dHfinal), np.median(dHfinal), np.std(dHfinal), RMSE(dHfinal), np.sum(np.isfinite(dHfinal))]
 
     plt.plot(j2[1:], j1, 'k-', linewidth=2)
     plt.plot(k2[1:], k1, 'r-', linewidth=2)
     # plt.legend(['Original', 'Coregistered'])
 
-=======
-def final_histogram(dH0, dHfinal, pp=None):
-    fig = plt.figure(figsize=(7, 5), dpi=200)
-    plt.title('Elevation difference histograms', fontsize=14)
-    
-    dH0 = np.squeeze(np.asarray(dH0[ np.logical_and.reduce((np.isfinite(dH0), (np.abs(dH0) < np.nanstd(dH0) * 3)))]))
-    dHfinal = np.squeeze(np.asarray(dHfinal[np.logical_and.reduce((np.isfinite(dHfinal),
-                                                                  (np.abs(dHfinal) < np.nanstd(dHfinal) * 3)))]))
-    
-    # dH0=dH0[np.isfinite(dH0)]
-    # dHfinal=dHfinal[np.isfinite(dHfinal)]
-    
-    j1, j2 = np.histogram(dH0, bins=100, range=(-60, 60))
-    k1, k2 = np.histogram(dHfinal, bins=100, range=(-60, 60))
-    
-    stats0 = [np.mean(dH0), np.median(dH0), np.std(dH0), RMSE(dH0), np.sum(np.isfinite(dH0))]
-    stats_fin = [np.mean(dHfinal), np.median(dHfinal), np.std(dHfinal), RMSE(dHfinal), np.sum(np.isfinite(dHfinal))]    
-    
-    plt.plot(j2[1:], j1,'k-', linewidth=2)
-    plt.plot(k2[1:], k1,'r-', linewidth=2)
-    #plt.legend(['Original', 'Coregistered'])
-    
->>>>>>> 8ac1769b
     plt.xlabel('Elevation difference [meters]')
     plt.ylabel('Number of samples')
     plt.xlim(-50, 50)
@@ -432,12 +337,7 @@
     plt.text(0.05, 0.75, 'RMSE: ' + ('{:.1f} m'.format(stats0[3])),
              fontsize=12, fontweight='bold', color='black', family='monospace', transform=plt.gca().transAxes)
 
-<<<<<<< HEAD
-    plt.text(0.4, 0.90, 'Mean: ' + ('{:.1f} m'.format(stats_fin[0])),
-=======
-
     plt.text(0.05, 0.65, 'Mean: ' + ('{:.1f} m'.format(stats_fin[0])),
->>>>>>> 8ac1769b
              fontsize=12, fontweight='bold', color='red', family='monospace', transform=plt.gca().transAxes)
     plt.text(0.05, 0.60, 'Median: ' + ('{:.1f} m'.format(stats_fin[1])),
              fontsize=12, fontweight='bold', color='red', family='monospace', transform=plt.gca().transAxes)
@@ -445,18 +345,13 @@
              fontsize=12, fontweight='bold', color='red', family='monospace', transform=plt.gca().transAxes)
     plt.text(0.05, 0.50, 'RMSE: ' + ('{:.1f} m'.format(stats_fin[3])),
              fontsize=12, fontweight='bold', color='red', family='monospace', transform=plt.gca().transAxes)
-<<<<<<< HEAD
-    pp.savefig(fig, bbox_inches='tight', dpi=200)
+    if pp is not None:
+        pp.savefig(fig, bbox_inches='tight', dpi=200)
+
+    return stats_fin, stats0
 
 
 def RMSE(indata):
-    """ Return root mean square of indata."""
-=======
-    pp.savefig(fig, dpi=200)
-    
-    return stats_fin, stats0
-    
-def RMSE(indata): 
     """ Return root mean square of indata.
 
     :param indata: differences to calculate root mean square of
@@ -464,8 +359,7 @@
 
     :returns myrmse: RMSE of indata.
     """
->>>>>>> 8ac1769b
-    myrmse = np.sqrt(np.nanmean(np.asarray(indata)**2))
+    myrmse = np.sqrt(np.nanmean(np.asarray(indata) ** 2))
     return myrmse
 
 
@@ -478,12 +372,8 @@
         raise TypeError('input data must be a string pointing to a gdal dataset, or a GeoImg object.')
 
 
-<<<<<<< HEAD
-def dem_coregistration(masterDEM, slaveDEM, glaciermask=None, landmask=None, outdir='.', pts=False, full_ext=False, plot_out=False, magnlimit=1):
-=======
 def dem_coregistration(masterDEM, slaveDEM, glaciermask=None, landmask=None, outdir='.',
-                       pts=False, full_ext=False, return_var=True, alg='Horn'):
->>>>>>> 8ac1769b
+                       pts=False, full_ext=False, return_var=True, alg='Horn', magnlimit=2):
     """
     Iteratively co-register elevation data.
 
@@ -499,12 +389,10 @@
         masterDEM should be a string representing an HDF5 file continaing ICESat data.
     :param full_ext: If True, program writes full extents of input DEMs. If False, program writes
         input DEMs cropped to their common extent. Default is False.
-<<<<<<< HEAD
-    plot_out=False: bool, optional  (NOT IMPLEMENTED)
-        If True, it plots the output, if False, no plots are generated to the python console
-=======
     :param return_var: return variables representing co-registered DEMs and offsets (default).
     :param alg: Algorithm for calculating Slope, Aspect. One of 'ZevenbergenThorne' or 'Horn'. Default is 'Horn'.
+    :param magnlimit: Magnitude threshold for determining termination of co-registration algorithm, calculated as
+        sum in quadrature of dx, dy, dz shifts. Default is 2 m.
 
     :type masterDEM: str, pybob.GeoImg
     :type slaveDEM: str, pybob.GeoImg
@@ -515,15 +403,15 @@
     :type full_ext: bool
     :type return_var: bool
     :type alg: str
+    :type magnlimit: float
 
     :returns masterDEM, outslave, out_offs: if return_var=True, returns master DEM, co-registered slave DEM, and x,y,z
         shifts removed from slave DEM.
 
         If co-registration fails (i.e., there are too few acceptable points to perform co-registration), then returns
         original master and slave DEMs, with offsets set to -1.
->>>>>>> 8ac1769b
-    """
-    
+    """
+
     # if the output directory does not exist, create it.
     outdir = os.path.abspath(outdir)
     try:
@@ -563,7 +451,7 @@
         sfiledir = slaveDEM.in_dir_abs_path
 
     slaveDEM = get_geoimg(slaveDEM)
-#    slaveDEM.mask(np.less(slaveDEM.img.data,-30))
+    #    slaveDEM.mask(np.less(slaveDEM.img.data,-30))
     # we assume that we are working with 'area' pixels (i.e., pixel x,y corresponds to corner)
     if slaveDEM.is_point():
         slaveDEM.to_area()
@@ -584,7 +472,7 @@
         smask = create_stable_mask(slaveDEM, glaciermask, landmask)
         slaveDEM.mask(smask)
         stable_mask = slaveDEM.copy(new_raster=smask)  # make the mask a geoimg
-        
+
         # Create initial plot of where stable terrain is, including ICESat pts
         fig1, _ = plot_shaded_dem(slaveDEM)
         plt.plot(masterDEM.x[~np.isnan(masterDEM.elev)], masterDEM.y[~np.isnan(masterDEM.elev)], 'k.')
@@ -592,16 +480,12 @@
 
     else:
         orig_masterDEM = get_geoimg(masterDEM)
-<<<<<<< HEAD
-
-        masterDEM = orig_masterDEM.reproject(slaveDEM)  # need to resample masterDEM to cell size of slave.
-        # masterDEM.img[masterDEM.img<1]=np.nan
-=======
-#        orig_masterDEM.mask(np.less(orig_masterDEM.img.data,-10))
+
+        # orig_masterDEM.mask(np.less(orig_masterDEM.img.data,-10))
         if orig_masterDEM.is_point():
             orig_masterDEM.to_area()
         masterDEM = orig_masterDEM.reproject(slaveDEM)  # need to resample masterDEM to cell size, extent of slave.
->>>>>>> 8ac1769b
+
         stable_mask = create_stable_mask(masterDEM, glaciermask, landmask)
 
         slope_geo = get_slope(masterDEM, alg)
@@ -612,14 +496,14 @@
 
     slope = slope_geo.img
     aspect = aspect_geo.img
-    
-    if np.sum(np.greater(slope.flatten(),3)) < 500:
+
+    if np.sum(np.greater(slope.flatten(), 3)) < 500:
         print("Exiting: Fewer than 500 valid slope points")
         if return_var:
             return masterDEM, slaveDEM, -1
         else:
             return -1
-    
+
     mythresh = np.float64(200)  # float64 really necessary?
     mystd = np.float64(200)
     mycount = 0
@@ -627,13 +511,9 @@
     tot_dy = np.float64(0)
     tot_dz = np.float64(0)
     magnthresh = 200
-<<<<<<< HEAD
-
-=======
->>>>>>> 8ac1769b
+
     mytitle = 'DEM difference: pre-coregistration'
-    magnlimit=2
-    
+
     if pts:
         this_slave = slaveDEM
         this_slave.mask(stable_mask.img)
@@ -650,9 +530,9 @@
         if not pts:
             dH, xdata, ydata, sdata = preprocess(stable_mask, slope, aspect, masterDEM, this_slave)
             # if np.logical_or(np.sum(np.isfinite(xdata.flatten()))<100, np.sum(np.isfinite(ydata.flatten()))<100):
-            if np.logical_or.reduce((np.sum(np.isfinite(xdata.flatten()))<100, 
-                                     np.sum(np.isfinite(ydata.flatten()))<100, 
-                                     np.sum(np.isfinite(sdata.flatten()))<100)):
+            if np.logical_or.reduce((np.sum(np.isfinite(xdata.flatten())) < 100,
+                                     np.sum(np.isfinite(ydata.flatten())) < 100,
+                                     np.sum(np.isfinite(sdata.flatten())) < 100)):
                 print("Exiting: Fewer than 100 data points")
                 if return_var:
                     return masterDEM, slaveDEM, -1
@@ -665,17 +545,17 @@
                 dH.img -= dH0mean
                 mytitle = "DEM difference: pre-coregistration (dz0={:+.2f})".format(dH0mean)
             else:
-                mytitle = "DEM difference: After Iteration {}".format(mycount-1)
+                mytitle = "DEM difference: After Iteration {}".format(mycount - 1)
             false_hillshade(dH, mytitle, pp)
             dH_img = dH.img
-            
+
         else:
             dH, xdata, ydata, sdata = preprocess(stable_mask, slope_geo, aspect_geo, masterDEM, this_slave)
             dH_img = dH
             # if np.logical_or(np.sum(np.isfinite(dH.flatten()))<100, np.sum(np.isfinite(ydata.flatten()))<100):
-            if np.logical_or.reduce((np.sum(np.isfinite(xdata.flatten()))<100,
-                                     np.sum(np.isfinite(ydata.flatten()))<100,
-                                     np.sum(np.isfinite(sdata.flatten()))<100)):
+            if np.logical_or.reduce((np.sum(np.isfinite(xdata.flatten())) < 100,
+                                     np.sum(np.isfinite(ydata.flatten())) < 100,
+                                     np.sum(np.isfinite(sdata.flatten())) < 100)):
                 print("Exiting: Not enough data points")
                 if return_var:
                     return masterDEM, slaveDEM, -1
@@ -686,7 +566,7 @@
                 dH0mean = np.nanmean(ydata)
                 ydata -= dH0mean
                 dH_img -= dH0mean
-                
+
         # calculate threshold, standard deviation of dH
         # mythresh = 100 * (mystd-np.nanstd(dH_img))/mystd
         # mystd = np.nanstd(dH_img)
@@ -775,27 +655,18 @@
     else:
         if full_ext:
             outslave = get_geoimg(slaveDEM)
-            #outslave = slaveDEM.copy()
+            # outslave = slaveDEM.copy()
         else:
             outslave = slaveDEM.reproject(masterDEM)
-<<<<<<< HEAD
-
-=======
-    #outslave = this_slave.copy()
-    #outslave.unmask()
->>>>>>> 8ac1769b
+    # outslave = this_slave.copy()
+    # outslave.unmask()
     outslave.shift(tot_dx, tot_dy)
     outslave.img = outslave.img + tot_dz
-    
-    #if not pts and not full_ext:
+
+    # if not pts and not full_ext:
     #    outslave = outslave.reproject(masterDEM)
     outslave.write(slaveoutfile, out_folder=outdir)
-<<<<<<< HEAD
-    outslave.filename = slaveoutfile
-
-=======
-    
->>>>>>> 8ac1769b
+
     if pts:
         slope_geo.write('tmp_slope.tif', out_folder=outdir)
         aspect_geo.write('tmp_aspect.tif', out_folder=outdir)
@@ -803,11 +674,11 @@
     # Final Check --- for debug
     if not pts:
         print("FinalCHECK")
-       #outslave = outslave.reproject(masterDEM)
+        # outslave = outslave.reproject(masterDEM)
         masterDEM = orig_masterDEM.reproject(outslave)
         dH, xdata, ydata, sdata = preprocess(stable_mask, slope, aspect, masterDEM, outslave)
         false_hillshade(dH, 'FINAL CHECK', pp)
-        #dx, dy, dz = coreg_fitting(xdata, ydata, sdata, "Final Check", pp)
+        # dx, dy, dz = coreg_fitting(xdata, ydata, sdata, "Final Check", pp)
 
         if mfilename is not None:
             mastoutfile = '.'.join(mfilename.split('.')[0:-1]) + '_adj.tif'
