#from __future__ import print_function
import os
import errno
import gdal
import numpy as np
import matplotlib.pylab as plt
#plt.switch_backend('agg')
import scipy.optimize as optimize
from matplotlib.backends.backend_pdf import PdfPages
from mpl_toolkits.axes_grid1 import make_axes_locatable
from pybob.GeoImg import GeoImg
from pybob.ICESat import ICESat
from pybob.image_tools import create_mask_from_shapefile
from pybob.plot_tools import plot_shaded_dem


def get_slope(geoimg):
    slope_ = gdal.DEMProcessing('', geoimg.gd, 'slope', format='MEM')
    return GeoImg(slope_)


def get_aspect(geoimg):
    aspect_ = gdal.DEMProcessing('', geoimg.gd, 'aspect', format='MEM')
    return GeoImg(aspect_)


def false_hillshade(dH, title, pp):
    niceext = np.array([dH.xmin, dH.xmax, dH.ymin, dH.ymax])/1000.
    mykeep = np.logical_and.reduce((np.isfinite(dH.img), (np.abs(dH.img) < np.nanstd(dH.img) * 3)))
    dH_vec = dH.img[mykeep]

    fig = plt.figure(figsize=(7, 5), dpi=300)
    ax = plt.gca()

    im1 = ax.imshow(dH.img, extent=niceext)
    im1.set_clim(-20, 20)
    im1.set_cmap('Greys')
#    if np.sum(np.isfinite(dH_vec))<10:
#        print("Error for statistics in false_hillshade")
#    else: 
    plt.title(title, fontsize=14)

    numwid = max([len('{:.1f} m'.format(np.mean(dH_vec))),
                  len('{:.1f} m'.format(np.median(dH_vec))), len('{:.1f} m'.format(np.std(dH_vec)))])
    plt.annotate('MEAN:'.ljust(8) + ('{:.1f} m'.format(np.mean(dH_vec))).rjust(numwid), xy=(0.65, 0.95),
                 xycoords='axes fraction', fontsize=12, fontweight='bold', color='red', family='monospace')
    plt.annotate('MEDIAN:'.ljust(8) + ('{:.1f} m'.format(np.median(dH_vec))).rjust(numwid),
                 xy=(0.65, 0.90), xycoords='axes fraction', fontsize=12, fontweight='bold',
                 color='red', family='monospace')
    plt.annotate('STD:'.ljust(8) + ('{:.1f} m'.format(np.std(dH_vec))).rjust(numwid), xy=(0.65, 0.85),
                 xycoords='axes fraction', fontsize=12, fontweight='bold', color='red', family='monospace')

    divider = make_axes_locatable(ax)
    cax = divider.append_axes("right", size="5%", pad=0.05)
    plt.colorbar(im1, cax=cax)
    #plt.colorbar(im1)

    plt.tight_layout()
    pp.savefig(fig, dpi=200)
    return


def create_stable_mask(img, mask1, mask2):
    # if we have no masks, just return an array of true values
    if mask1 is None and mask2 is None:
        return np.ones(img.img.shape) == 0  # all false, so nothing will get masked.
    elif mask1 is not None and mask2 is None:  # we have a glacier mask, not land
        mask = create_mask_from_shapefile(img, mask1)
        return mask  # returns true where there's glacier, false everywhere else
    elif mask1 is None and mask2 is not None:
        mask = create_mask_from_shapefile(img, mask2)
        return np.logical_not(mask)  # false where there's land, true where there isn't
    else:  # if none of the above, we have two masks.
        gmask = create_mask_from_shapefile(img, mask1)
        lmask = create_mask_from_shapefile(img, mask2)
        return np.logical_or(gmask, np.logical_not(lmask))  # true where there's glacier or water


def preprocess(stable_mask, slope, aspect, master, slave):

    if isinstance(master, GeoImg):
        stan = np.tan(np.radians(slope)).astype(np.float32)
        dH = master.copy(new_raster=(master.img-slave.img))
        dH.img[stable_mask] = np.nan
        master_mask = isinstance(master.img, np.ma.masked_array)
        slave_mask = isinstance(slave.img, np.ma.masked_array)

        if master_mask and slave_mask:
            dH.mask(np.logical_or(master.img.mask, slave.img.mask))
        elif master_mask:
            dH.mask(master.img.mask)
        elif slave_mask:
            dH.mask(slave.img.mask)
        
        if dH.isfloat:
            dH.img[stable_mask] = np.nan

        dHtan = dH.img / stan
        mykeep = ((np.absolute(dH.img) < 200.0) & np.isfinite(dH.img) &
                  (slope > 3.0) & (dH.img != 0.0) & (aspect >= 0))
        dH.img[np.invert(mykeep)] = np.nan
        xdata = aspect[mykeep]
#        ydata = dHtan[mykeep]
        ydata = dH.img[mykeep]
        sdata = stan[mykeep]

    elif isinstance(master, ICESat):
        slave_pts = slave.raster_points(master.xy)
        dH = master.elev - slave_pts
        
        slope_pts = slope.raster_points(master.xy)
        stan = np.tan(np.radians(slope_pts))
        
        aspect_pts = aspect.raster_points(master.xy)
        smask = stable_mask.raster_points(master.xy) > 0
        
        dH[smask] = np.nan

        dHtan = dH / stan

        mykeep = ((np.absolute(dH) < 100.0) & np.isfinite(dH) &
                  (slope_pts > 3.0) & (dH != 0.0) & (aspect_pts >= 0))
        
        dH[np.invert(mykeep)] = np.nan
        xdata = aspect_pts[mykeep]
        ydata = dHtan[mykeep]
        sdata = stan[mykeep]


    return dH, xdata, ydata, sdata


def coreg_fitting(xdata, ydata, sdata, title, pp):
    xdata = xdata.astype(np.float64)  # float64 truly necessary?
    ydata = ydata.astype(np.float64)
    sdata = sdata.astype(np.float64)
    ydata2 = np.divide(ydata,sdata)
    # fit using equation 3 of Nuth and Kaeaeb, 2011

    def fitfun(p, x, s): return p[0] * np.cos(np.radians(p[1] - x)) * s + p[2]

    def errfun(p, x, s, y): return fitfun(p, x, s) - y
    
    if xdata.size > 20000:
        mysamp = np.random.randint(0, xdata.size, 20000)
    else:
        mysamp = np.arange(0, xdata.size)
    mysamp=mysamp.astype(np.int64)
    
    #embed()
    #print("soft_l1")
<<<<<<< HEAD
    #lb = [-200, 0, -300]
    #ub = [200, 180, 300]
    p0 = [1, 1, -1]  
    myresults = optimize.least_squares(errfun, p0, args=(xdata[mysamp], ydata[mysamp]),
                                       method='trf', loss='soft_l1', f_scale=0.1, ftol=1E-6, xtol=1E-6)
=======
    lb = [-200, 0, -300]
    ub = [200, 180, 300]
    p0 = [1, 1, -1]
    #p1, success, _ = optimize.least_squares(errfun, p0[:], args=([xdata], [ydata]), method='trf', bounds=([lb],[ub]), loss='soft_l1', f_scale=0.1)
    #myresults = optimize.least_squares(errfun, p0, args=(xdata, ydata), method='trf', loss='soft_l1', f_scale=0.5)    
    myresults = optimize.least_squares(errfun, p0, args=(xdata[mysamp], sdata[mysamp], ydata[mysamp]), method='trf', loss='soft_l1', f_scale=0.1,ftol=1E-4,xtol=1E-4)    
    #myresults = optimize.least_squares(errfun, p0, args=(xdata[mysamp], ydata[mysamp]), method='trf', bounds=([lb,ub]), loss='soft_l1', f_scale=0.1,ftol=1E-8,xtol=1E-8)    
>>>>>>> c3e3c0bf
    p1 = myresults.x
    # success = myresults.success # commented because it wasn't actually being used.
    # print success
    # print p1
    # convert to shift parameters in cartesian coordinates
    xadj = p1[0] * np.sin(np.radians(p1[1]))
    yadj = p1[0] * np.cos(np.radians(p1[1]))
    zadj = p1[2] #* sdata.mean(axis=0)

    xp = np.linspace(0, 360, 361)
<<<<<<< HEAD
    yp = fitfun(p1, xp)
  
=======
    sp = np.zeros(xp.size) + 0.785398
    yp = fitfun(p1, xp, sp)    
    
>>>>>>> c3e3c0bf
    fig = plt.figure(figsize=(7, 5), dpi=300)
    #fig.suptitle(title, fontsize=14)
    plt.title(title, fontsize=14)
    plt.plot(xdata[mysamp], ydata2[mysamp], '^', ms=0.5, color='0.5', rasterized=True, fillstyle='full')
    plt.plot(xp, np.zeros(xp.size), 'k', ms=3)
    plt.plot(xp, np.divide(yp,np.tan(sp)), 'r-', ms=2)

    plt.xlim(0, 360)
    #plt.ylim(-200,200)
    ymin, ymax = plt.ylim((np.nanmean(ydata2[mysamp]))-2*np.nanstd(ydata2[mysamp]),
                          (np.nanmean(ydata2[mysamp]))+2*np.nanstd(ydata2[mysamp]))
    # plt.axis([0, 360, -200, 200])
    plt.xlabel('Aspect [degrees]')
    plt.ylabel('dH / tan(slope)')
    numwidth = max([len('{:.1f} m'.format(xadj)), len('{:.1f} m'.format(yadj)), len('{:.1f} m'.format(zadj))])
    plt.text(0.05, 0.15, '$\Delta$x: ' + ('{:.1f} m'.format(xadj)).rjust(numwidth),
             fontsize=12, fontweight='bold', color='red', family='monospace', transform=plt.gca().transAxes)
    plt.text(0.05, 0.1, '$\Delta$y: ' + ('{:.1f} m'.format(yadj)).rjust(numwidth),
             fontsize=12, fontweight='bold', color='red', family='monospace', transform=plt.gca().transAxes)
    plt.text(0.05, 0.05, '$\Delta$z: ' + ('{:.1f} m'.format(zadj)).rjust(numwidth),
             fontsize=12, fontweight='bold', color='red', family='monospace', transform=plt.gca().transAxes)
    pp.savefig(fig, dpi=200)

    return xadj, yadj, zadj

def final_histogram(dH0, dHfinal, pp):
    fig = plt.figure(figsize=(7, 5), dpi=200)
    plt.title('Elevation difference histograms', fontsize=14)
    
    dH0 = np.squeeze(np.asarray(dH0[ np.logical_and.reduce((np.isfinite(dH0), (np.abs(dH0) < np.nanstd(dH0) * 3)))]))
    dHfinal = np.squeeze(np.asarray(dHfinal[ np.logical_and.reduce((np.isfinite(dHfinal), (np.abs(dHfinal) < np.nanstd(dHfinal) * 3)))]))
    
    dH0=dH0[np.isfinite(dH0)]
    dHfinal=dHfinal[np.isfinite(dHfinal)]
    
    j1, j2 = np.histogram(dH0, bins=100, range=(-60, 60))
    k1, k2 = np.histogram(dHfinal, bins=100, range=(-60, 60))
    
    stats0 = [np.mean(dH0), np.median(dH0), np.std(dH0), RMSE(dH0), np.sum(np.isfinite(dH0))]
    stats_fin = [np.mean(dHfinal), np.median(dHfinal), np.std(dHfinal), RMSE(dHfinal), np.sum(np.isfinite(dHfinal))]    
    
    plt.plot(j2[1:], j1,'k-', linewidth=2)
    plt.plot(k2[1:], k1,'r-', linewidth=2)
    #plt.legend(['Original', 'Coregistered'])
    
    plt.xlabel('Elevation difference [meters]')
    plt.ylabel('Number of samples')
    plt.xlim(-50,50)
    
    #numwidth = max([len('{:.1f} m'.format(xadj)), len('{:.1f} m'.format(yadj)), len('{:.1f} m'.format(zadj))])
    plt.text(0.05, 0.90, 'Mean: ' + ('{:.1f} m'.format(stats0[0])),
             fontsize=12, fontweight='bold', color='black', family='monospace', transform=plt.gca().transAxes)
    plt.text(0.05, 0.85, 'Median: ' + ('{:.1f} m'.format(stats0[1])),
             fontsize=12, fontweight='bold', color='black', family='monospace', transform=plt.gca().transAxes)
    plt.text(0.05, 0.80, 'Std dev.: ' + ('{:.1f} m'.format(stats0[2])),
             fontsize=12, fontweight='bold', color='black', family='monospace', transform=plt.gca().transAxes)
    plt.text(0.05, 0.75, 'RMSE: ' + ('{:.1f} m'.format(stats0[3])),
             fontsize=12, fontweight='bold', color='black', family='monospace', transform=plt.gca().transAxes)


    plt.text(0.05, 0.65, 'Mean: ' + ('{:.1f} m'.format(stats_fin[0])),
             fontsize=12, fontweight='bold', color='red', family='monospace', transform=plt.gca().transAxes)
    plt.text(0.05, 0.60, 'Median: ' + ('{:.1f} m'.format(stats_fin[1])),
             fontsize=12, fontweight='bold', color='red', family='monospace', transform=plt.gca().transAxes)
    plt.text(0.05, 0.55, 'Std dev.: ' + ('{:.1f} m'.format(stats_fin[2])),
             fontsize=12, fontweight='bold', color='red', family='monospace', transform=plt.gca().transAxes)
    plt.text(0.05, 0.50, 'RMSE: ' + ('{:.1f} m'.format(stats_fin[3])),
             fontsize=12, fontweight='bold', color='red', family='monospace', transform=plt.gca().transAxes)
    pp.savefig(fig, dpi=200)
    
    return stats_fin, stats0
    
def RMSE(indata): 
    """ Return root mean square of indata."""
    myrmse = np.sqrt(np.nanmean(np.asarray(indata)**2))
    return myrmse
    
    
def get_geoimg(indata):
    if type(indata) is str or type(indata) is gdal.Dataset:
        return GeoImg(indata)
    elif type(indata) is GeoImg:
        return indata
    else:
        raise TypeError('input data must be a string pointing to a gdal dataset, or a GeoImg object.')


def dem_coregistration(masterDEM, slaveDEM, glaciermask=None, landmask=None, outdir='.', pts=False, full_ext=False, return_var=True):
    """
    Iteratively co-register elevation data, based on routines described in Nuth and Kaeaeb, 2011.

    Parameters
    ----------
    masterDEM : string or GeoImg
        Path to filename or GeoImg dataset representing "master" DEM.
    slaveDEM : string or GeoImg
        Path to filename or GeoImg dataset representing "slave" DEM.
    glaciermask : string, optional
        Path to shapefile representing points to exclude from co-registration
        consideration (i.e., glaciers).
    landmask : string, optional
        Path to shapefile representing points to include in co-registration
        consideration (i.e., stable ground/land).
    outdir : string, optional
        Location to save co-registration outputs.
    pts : bool, optional
        If True, program assumes that masterDEM represents point data (i.e., ICESat),
        as opposed to raster data. Slope/aspect are then calculated from slaveDEM.
        masterDEM should be a string representing an HDF5 file continaing ICESat data.
    full_ext : bool, optional
        If True, program writes full extents of input DEMs. If False, program writes
        input DEMs cropped to their common extent. Default is False.
    """
    
    # if the output directory does not exist, create it.
    outdir = os.path.abspath(outdir)
    try:
        os.makedirs(outdir)
    except OSError as exc:  # Python >2.5
        if exc.errno == errno.EEXIST and os.path.isdir(outdir):
            pass
        else:
            raise
    # make a file to save the coregistration parameters and statistics to.
    paramf = open(outdir + os.path.sep + 'coreg_params.txt', 'w')
    statsf = open(outdir + os.path.sep + 'stats.txt', 'w')
    # create the output pdf
    pp = PdfPages(outdir + os.path.sep + 'CoRegistration_Results.pdf')

    if full_ext:
        print('Writing full extents of output DEMs.')
    else:
        print('Writing DEMs cropped to common extent.')

    if type(masterDEM) is str:
        mfilename = os.path.basename(masterDEM)
        mfiledir = os.path.dirname(masterDEM)
        if mfiledir == '':
            mfiledir = os.path.abspath('.')
    else:
        mfilename = masterDEM.filename
        mfiledir = masterDEM.in_dir_abs_path

    if type(slaveDEM) is str:
        sfilename = os.path.basename(slaveDEM)
        sfiledir = os.path.dirname(slaveDEM)
        if sfiledir == '':
            sfiledir = os.path.abspath('.')
    else:
        sfilename = slaveDEM.filename
        sfiledir = slaveDEM.in_dir_abs_path

    slaveDEM = get_geoimg(slaveDEM)
    # we assume that we are working with 'area' pixels (i.e., pixel x,y corresponds to corner)
    if slaveDEM.is_point():
        slaveDEM.to_area()

    # if we're dealing with ICESat/pt data, change how we load masterDEM data
    if pts:
        masterDEM = ICESat(masterDEM)
        masterDEM.project('epsg:{}'.format(slaveDEM.epsg))
        mybounds=[slaveDEM.xmin, slaveDEM.xmax, slaveDEM.ymin, slaveDEM.ymax]
        masterDEM.clip(mybounds)
        masterDEM.clean()
        slope_geo = get_slope(slaveDEM)
        aspect_geo = get_aspect(slaveDEM)

        slope_geo.write('tmp_slope.tif', out_folder=outdir)
        aspect_geo.write('tmp_aspect.tif', out_folder=outdir)

        smask = create_stable_mask(slaveDEM, glaciermask, landmask)
        slaveDEM.mask(smask)
        stable_mask = slaveDEM.copy(new_raster=smask)  # make the mask a geoimg
        
        ### Create initial plot of where stable terrain is, including ICESat pts
        fig1 = plot_shaded_dem(slaveDEM)
        plt.plot(masterDEM.x[~np.isnan(masterDEM.elev)], masterDEM.y[~np.isnan(masterDEM.elev)], 'k.')
        pp.savefig(fig1, bbox_inches='tight', dpi=200)

    else:
        orig_masterDEM = get_geoimg(masterDEM)
        if orig_masterDEM.is_point():
            orig_masterDEM.to_area()
        masterDEM = orig_masterDEM.reproject(slaveDEM)  # need to resample masterDEM to cell size, extent of slave.
        stable_mask = create_stable_mask(masterDEM, glaciermask, landmask)

        slope_geo = get_slope(masterDEM)
        aspect_geo = get_aspect(masterDEM)
        slope_geo.write('tmp_slope.tif', out_folder=outdir)
        aspect_geo.write('tmp_aspect.tif', out_folder=outdir)
        masterDEM.mask(stable_mask)

    slope = slope_geo.img
    aspect = aspect_geo.img
    
    if np.sum(np.greater(slope.flatten(),3)) < 500:
        return
    
    mythresh = np.float64(200)  # float64 really necessary?
    mystd = np.float64(200)
    mycount = 0
    tot_dx = np.float64(0)
    tot_dy = np.float64(0)
    tot_dz = np.float64(0)
    magnthresh = 200
    magnlimit = 1
    mytitle = 'DEM difference: pre-coregistration'
    if pts:
        this_slave = slaveDEM
        this_slave.mask(stable_mask.img)
    else:
        this_slave = slaveDEM.reproject(masterDEM)
        this_slave.mask(stable_mask)

    while mythresh > 2 and magnthresh > magnlimit:
        if mycount != 0:
            # slaves.append(slaves[-1].reproject(masterDEM))
            # slaves[-1].mask(stable_mask)
            mytitle = "DEM difference: After Iteration {}".format(mycount)
        mycount += 1
        print("Running iteration #{}".format(mycount))
        print("Running iteration #{}".format(mycount), file=paramf)
        
        # if we don't have two DEMs, showing the false hillshade doesn't work.
        if not pts:
            dH, xdata, ydata, sdata = preprocess(stable_mask, slope, aspect, masterDEM, this_slave)
            #if np.logical_or(np.sum(np.isfinite(xdata.flatten()))<100, np.sum(np.isfinite(ydata.flatten()))<100):
            if np.logical_or.reduce((np.sum(np.isfinite(xdata.flatten()))<100, 
                                     np.sum(np.isfinite(ydata.flatten()))<100, 
                                     np.sum(np.isfinite(sdata.flatten()))<100)):
                print("Exiting: Less than 100 data points")
                return
            false_hillshade(dH, mytitle, pp)
            dH_img = dH.img

        else:
            dH, xdata, ydata, sdata = preprocess(stable_mask, slope_geo, aspect_geo, masterDEM, this_slave)
            dH_img = dH
            #if np.logical_or(np.sum(np.isfinite(dH.flatten()))<100, np.sum(np.isfinite(ydata.flatten()))<100):
            if np.logical_or.reduce((np.sum(np.isfinite(xdata.flatten()))<100,
                                     np.sum(np.isfinite(ydata.flatten()))<100,
                                     np.sum(np.isfinite(sdata.flatten()))<100)):
                print("Exiting: Not enough data points")
                return 

        if mycount == 1:
            dH0 = dH_img

        # calculate threshold, standard deviation of dH
        #mythresh = 100 * (mystd-np.nanstd(dH_img))/mystd
        #mystd = np.nanstd(dH_img)
        # USE RMSE instead ( this is to make su that there is improvement in the spread)
        mythresh = 100 * (mystd-RMSE(dH_img))/mystd
        mystd = RMSE(dH_img)

        mytitle2 = "Co-registration: Iteration {}".format(mycount)
        dx, dy, dz = coreg_fitting(xdata, ydata, sdata, mytitle2, pp)
        tot_dx += dx
        tot_dy += dy
        tot_dz += dz
        magnthresh = np.sqrt(np.square(dx)+np.square(dy)+np.square(dz))
        print(tot_dx, tot_dy, tot_dz)
        print(tot_dx, tot_dy, tot_dz, file=paramf)
        # print np.nanmean(slaves[-1].img)

        # print slaves[-1].xmin, slaves[-1].ymin

        # shift most recent slave DEM
        this_slave.shift(dx, dy)  # shift in x,y
        # print tot_dx, tot_dy
        # no idea why slaves[-1].img += dz doesn't work, but the below seems to.
        zupdate = np.ma.array(this_slave.img.data + dz, mask=this_slave.img.mask)  # shift in z
        this_slave = this_slave.copy(new_raster=zupdate)
        if pts:
            this_slave.mask(stable_mask.img)
            slope_geo.shift(dx, dy)
            aspect_geo.shift(dx, dy)
            stable_mask.shift(dx, dy)
        else:
            this_slave = this_slave.reproject(masterDEM)
            this_slave.mask(stable_mask)

        print("Percent-improvement threshold and Magnitute threshold:")
        print(mythresh, magnthresh)
        
        # slaves[-1].display()
        if mythresh > 2 and magnthresh > magnlimit:
            dH = None
            dx = None
            dy = None
            dz = None
            xdata = None
            ydata = None
            sdata = None
        else:
            if not pts:
                dH, xdata, ydata, sdata = preprocess(stable_mask, slope, aspect, masterDEM, this_slave)
                mytitle = "DEM difference: After Iteration {}".format(mycount)
                #adjust final dH
                #myfadj=np.nanmean([np.nanmean(dH.img),np.nanmedian(dH.img)])
                #myfadj=np.nanmedian(dH.img)
                #tot_dz += myfadj
                #dH.img = dH.img-myfadj
                
                false_hillshade(dH, mytitle, pp)
                dHfinal = dH.img
            else:
                mytitle2 = "Co-registration: FINAL"
                dH, xdata, ydata, sdata = preprocess(stable_mask, slope_geo, aspect_geo, masterDEM, this_slave)
                dx, dy, dz = coreg_fitting(xdata, ydata, sdata, mytitle2, pp)
                dHfinal = dH
 
    # Create final histograms pre and post coregistration
    # shift = [tot_dx, tot_dy, tot_dz]  # commented because it wasn't actually used.
    stats_final, stats_init = final_histogram(dH0, dHfinal, pp)
    print("MEAN, MEDIAN, STD, RMSE, COUNT", file=statsf)
    print(stats_init, file=statsf)
    print(stats_final, file=statsf)

    # create new raster with dH sample used for co-registration as the band
    # dH.write(outdir + os.path.sep + 'dHpost.tif') # have to fill these in!
    # save full dH output
    # dHfinal.write('dHpost.tif', out_folder=outdir)
    # save adjusted slave dem
    if sfilename is not None:
        slaveoutfile = '.'.join(sfilename.split('.')[0:-1]) + '_adj.tif'
    else:
        slaveoutfile = 'slave_adj.tif'
    
    #if pts:
    #    outslave = slaveDEM.copy()
    #else:
    #    if full_ext:
    #        #outslave = get_geoimg(slaveDEM)
    #        outslave = slaveDEM.copy()
    #    else:
    #        outslave = slaveDEM.reproject(masterDEM)
    outslave = this_slave.copy()
    outslave.unmask()
    #outslave.shift(tot_dx, tot_dy)
    #outslave.img = outslave.img + tot_dz
    if not pts and not full_ext:
        outslave = outslave.reproject(masterDEM)
    outslave.write(slaveoutfile, out_folder=outdir)
    if pts:
        slope_geo.write('tmp_slope.tif', out_folder=outdir)
        aspect_geo.write('tmp_aspect.tif', out_folder=outdir)

    # Final Check --- for debug
    if not pts:
        print("FinalCHECK")
       #outslave = outslave.reproject(masterDEM)
        masterDEM = orig_masterDEM.reproject(outslave)
        dH, xdata, ydata, sdata = preprocess(stable_mask, slope, aspect, masterDEM, outslave)
        false_hillshade(dH, 'FINAL CHECK', pp)
        #dx, dy, dz = coreg_fitting(xdata, ydata, sdata, "Final Check", pp)

        if mfilename is not None:
            mastoutfile = '.'.join(mfilename.split('.')[0:-1]) + '_adj.tif'
        else:
            mastoutfile = 'master_adj.tif'

        if full_ext:
            masterDEM = orig_masterDEM
        masterDEM.write(mastoutfile, out_folder=outdir)

    pp.close()
    print("Fin.")
    print("Fin.", file=paramf)
    paramf.close()
    statsf.close()
    plt.close("all")

    out_offs = [tot_dx, tot_dy, tot_dz]

    if return_var:
        return masterDEM, outslave, out_offs<|MERGE_RESOLUTION|>--- conflicted
+++ resolved
@@ -149,21 +149,20 @@
     
     #embed()
     #print("soft_l1")
-<<<<<<< HEAD
     #lb = [-200, 0, -300]
     #ub = [200, 180, 300]
     p0 = [1, 1, -1]  
     myresults = optimize.least_squares(errfun, p0, args=(xdata[mysamp], ydata[mysamp]),
                                        method='trf', loss='soft_l1', f_scale=0.1, ftol=1E-6, xtol=1E-6)
-=======
-    lb = [-200, 0, -300]
-    ub = [200, 180, 300]
-    p0 = [1, 1, -1]
-    #p1, success, _ = optimize.least_squares(errfun, p0[:], args=([xdata], [ydata]), method='trf', bounds=([lb],[ub]), loss='soft_l1', f_scale=0.1)
+    #p1, success, _ = optimize.least_squares(errfun, p0[:], args=([xdata], [ydata]), 
+    #                                        method='trf', bounds=([lb],[ub]), loss='soft_l1', f_scale=0.1)
     #myresults = optimize.least_squares(errfun, p0, args=(xdata, ydata), method='trf', loss='soft_l1', f_scale=0.5)    
-    myresults = optimize.least_squares(errfun, p0, args=(xdata[mysamp], sdata[mysamp], ydata[mysamp]), method='trf', loss='soft_l1', f_scale=0.1,ftol=1E-4,xtol=1E-4)    
-    #myresults = optimize.least_squares(errfun, p0, args=(xdata[mysamp], ydata[mysamp]), method='trf', bounds=([lb,ub]), loss='soft_l1', f_scale=0.1,ftol=1E-8,xtol=1E-8)    
->>>>>>> c3e3c0bf
+    #myresults = optimize.least_squares(errfun, p0, args=(xdata[mysamp], sdata[mysamp],
+    #                                                     ydata[mysamp], method='trf', loss='soft_l1',
+    #                                                     f_scale=0.1,ftol=1E-4,xtol=1E-4)
+    #myresults = optimize.least_squares(errfun, p0, args=(xdata[mysamp], ydata[mysamp]), 
+    #                                   method='trf', bounds=([lb,ub]), loss='soft_l1',
+    #                                   f_scale=0.1,ftol=1E-8,xtol=1E-8)    
     p1 = myresults.x
     # success = myresults.success # commented because it wasn't actually being used.
     # print success
@@ -174,14 +173,9 @@
     zadj = p1[2] #* sdata.mean(axis=0)
 
     xp = np.linspace(0, 360, 361)
-<<<<<<< HEAD
-    yp = fitfun(p1, xp)
-  
-=======
     sp = np.zeros(xp.size) + 0.785398
     yp = fitfun(p1, xp, sp)    
     
->>>>>>> c3e3c0bf
     fig = plt.figure(figsize=(7, 5), dpi=300)
     #fig.suptitle(title, fontsize=14)
     plt.title(title, fontsize=14)
@@ -269,7 +263,8 @@
         raise TypeError('input data must be a string pointing to a gdal dataset, or a GeoImg object.')
 
 
-def dem_coregistration(masterDEM, slaveDEM, glaciermask=None, landmask=None, outdir='.', pts=False, full_ext=False, return_var=True):
+def dem_coregistration(masterDEM, slaveDEM, glaciermask=None, landmask=None, outdir='.',
+                       pts=False, full_ext=False, return_var=True):
     """
     Iteratively co-register elevation data, based on routines described in Nuth and Kaeaeb, 2011.
 
