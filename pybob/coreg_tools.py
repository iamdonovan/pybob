#from __future__ import print_function
import os
import errno
import gdal
import numpy as np
import matplotlib.pylab as plt
#plt.switch_backend('agg')
import scipy.optimize as optimize
from matplotlib.backends.backend_pdf import PdfPages
from mpl_toolkits.axes_grid1 import make_axes_locatable
from pybob.GeoImg import GeoImg
from pybob.ICESat import ICESat
from pybob.image_tools import create_mask_from_shapefile
from pybob.plot_tools import plot_shaded_dem


def get_slope(geoimg):
    slope_ = gdal.DEMProcessing('', geoimg.gd, 'slope', format='MEM')
    return GeoImg(slope_)


def get_aspect(geoimg):
    aspect_ = gdal.DEMProcessing('', geoimg.gd, 'aspect', format='MEM')
    return GeoImg(aspect_)


def false_hillshade(dH, title, pp, clim=(-20,20)):
    niceext = np.array([dH.xmin, dH.xmax, dH.ymin, dH.ymax])/1000.
    mykeep = np.logical_and.reduce((np.isfinite(dH.img), (np.abs(dH.img) < np.nanstd(dH.img) * 3)))
    dH_vec = dH.img[mykeep]

    fig = plt.figure(figsize=(7, 5), dpi=300)
    ax = plt.gca()

    im1 = ax.imshow(dH.img, extent=niceext)
    im1.set_clim(clim[0],clim[1])
    im1.set_cmap('Greys')
#    if np.sum(np.isfinite(dH_vec))<10:
#        print("Error for statistics in false_hillshade")
#    else: 
    plt.title(title, fontsize=14)

    numwid = max([len('{:.1f} m'.format(np.mean(dH_vec))),
                  len('{:.1f} m'.format(np.median(dH_vec))), len('{:.1f} m'.format(np.std(dH_vec)))])
    plt.annotate('MEAN:'.ljust(8) + ('{:.1f} m'.format(np.mean(dH_vec))).rjust(numwid), xy=(0.65, 0.95),
                 xycoords='axes fraction', fontsize=12, fontweight='bold', color='red', family='monospace')
    plt.annotate('MEDIAN:'.ljust(8) + ('{:.1f} m'.format(np.median(dH_vec))).rjust(numwid),
                 xy=(0.65, 0.90), xycoords='axes fraction', fontsize=12, fontweight='bold',
                 color='red', family='monospace')
    plt.annotate('STD:'.ljust(8) + ('{:.1f} m'.format(np.std(dH_vec))).rjust(numwid), xy=(0.65, 0.85),
                 xycoords='axes fraction', fontsize=12, fontweight='bold', color='red', family='monospace')

    divider = make_axes_locatable(ax)
    cax = divider.append_axes("right", size="5%", pad=0.05)
    plt.colorbar(im1, cax=cax)
    #plt.colorbar(im1)

    plt.tight_layout()
    pp.savefig(fig, dpi=300)
    return


def create_stable_mask(img, mask1, mask2):
    # if we have no masks, just return an array of true values
    if mask1 is None and mask2 is None:
        return np.ones(img.img.shape) == 0  # all false, so nothing will get masked.
    elif mask1 is not None and mask2 is None:  # we have a glacier mask, not land
        mask = create_mask_from_shapefile(img, mask1)
        return mask  # returns true where there's glacier, false everywhere else
    elif mask1 is None and mask2 is not None:
        mask = create_mask_from_shapefile(img, mask2)
        return np.logical_not(mask)  # false where there's land, true where there isn't
    else:  # if none of the above, we have two masks.
        gmask = create_mask_from_shapefile(img, mask1)
        lmask = create_mask_from_shapefile(img, mask2)
        return np.logical_or(gmask, np.logical_not(lmask))  # true where there's glacier or water


def preprocess(stable_mask, slope, aspect, master, slave):

    if isinstance(master, GeoImg):
        stan = np.tan(np.radians(slope)).astype(np.float32)
        dH = master.copy(new_raster=(master.img-slave.img))
        dH.img[stable_mask] = np.nan
        master_mask = isinstance(master.img, np.ma.masked_array)
        slave_mask = isinstance(slave.img, np.ma.masked_array)

        if master_mask and slave_mask:
            dH.mask(np.logical_or(master.img.mask, slave.img.mask))
        elif master_mask:
            dH.mask(master.img.mask)
        elif slave_mask:
            dH.mask(slave.img.mask)
        
        if dH.isfloat:  
            dH.img[stable_mask] = np.nan

        dHtan = dH.img / stan
        mykeep = ((np.absolute(dH.img) < 200.0) & np.isfinite(dH.img) &
                  (slope > 3.0) & (dH.img != 0.0) & (aspect >= 0))
        dH.img[np.invert(mykeep)] = np.nan
        xdata = aspect[mykeep]
#        ydata = dHtan[mykeep]
        ydata = dH.img[mykeep]
        sdata = stan[mykeep]

    elif isinstance(master, ICESat):
        slave_pts = slave.raster_points(master.xy, nsize=5, mode='cubic')
        dH = master.elev - slave_pts
        
        slope_pts = slope.raster_points(master.xy, nsize=5, mode='cubic')
        stan = np.tan(np.radians(slope_pts))
        
        aspect_pts = aspect.raster_points(master.xy, nsize=5, mode='cubic')
        smask = stable_mask.raster_points(master.xy) > 0
        
        dH[smask] = np.nan

        dHtan = dH / stan

        mykeep = ((np.absolute(dH) < 100.0) & np.isfinite(dH) &
                  (slope_pts > 3.0) & (dH != 0.0) & (aspect_pts >= 0))
        
        dH[np.invert(mykeep)] = np.nan
        xdata = aspect_pts[mykeep]
        #ydata = dHtan[mykeep]
        ydata = dH[mykeep]
        sdata = stan[mykeep]


    return dH, xdata, ydata, sdata


def coreg_fitting(xdata, ydata, sdata, title, pp):
    xdata = xdata.astype(np.float64)  # float64 truly necessary?
    ydata = ydata.astype(np.float64)
    sdata = sdata.astype(np.float64)
    ydata2 = np.divide(ydata,sdata)
    # fit using equation 3 of Nuth and Kaeaeb, 2011

    def fitfun(p, x, s): return p[0] * np.cos(np.radians(p[1] - x)) * s + p[2]

    def errfun(p, x, s, y): return fitfun(p, x, s) - y
    
    if xdata.size > 20000:
        mysamp = np.random.randint(0, xdata.size, 20000)
    else:
        mysamp = np.arange(0, xdata.size)
    mysamp=mysamp.astype(np.int64)
    
    #embed()
    #print("soft_l1")
    #lb = [-200, 0, -300]
    #ub = [200, 180, 300]
    p0 = [1, 1, -1]
    myresults = optimize.least_squares(errfun, p0, args=(xdata[mysamp], sdata[mysamp], ydata[mysamp]),
                                       method='trf', loss='soft_l1', f_scale=0.1, ftol=1E-8, xtol=1E-8)
    #p1, success, _ = optimize.least_squares(errfun, p0[:], args=([xdata], [ydata]), 
    #                                        method='trf', bounds=([lb],[ub]), loss='soft_l1', f_scale=0.1)
    #myresults = optimize.least_squares(errfun, p0, args=(xdata, ydata), method='trf', loss='soft_l1', f_scale=0.5)    
    #myresults = optimize.least_squares(errfun, p0, args=(xdata[mysamp], sdata[mysamp],
    #                                                     ydata[mysamp], method='trf', loss='soft_l1',
    #                                                     f_scale=0.1,ftol=1E-4,xtol=1E-4)
    #myresults = optimize.least_squares(errfun, p0, args=(xdata[mysamp], ydata[mysamp]), 
    #                                   method='trf', bounds=([lb,ub]), loss='soft_l1',
    #                                   f_scale=0.1,ftol=1E-8,xtol=1E-8)    
    myresults = optimize.least_squares(errfun, p0, args=(xdata[mysamp], sdata[mysamp], ydata[mysamp]), method='trf', loss='soft_l1', f_scale=0.1,ftol=1E-8,xtol=1E-8)    
    #myresults = optimize.least_squares(errfun, p0, args=(xdata[mysamp], ydata[mysamp]), method='trf', bounds=([lb,ub]), loss='soft_l1', f_scale=0.1,ftol=1E-8,xtol=1E-8)    
    p1 = myresults.x
    # success = myresults.success # commented because it wasn't actually being used.
    # print success
    # print p1
    # convert to shift parameters in cartesian coordinates
    xadj = p1[0] * np.sin(np.radians(p1[1]))
    yadj = p1[0] * np.cos(np.radians(p1[1]))
    zadj = p1[2] #* sdata.mean(axis=0)

    xp = np.linspace(0, 360, 361)
    #sp = np.zeros(xp.size) + 0.785398
#    sp = np.zeros(xp.size) + np.tan(np.radians(5)).astype(np.float32)
    sp = np.ones(xp.size) + np.nanmean(sdata[mysamp])
    p1[2] = np.divide(p1[2],np.nanmean(sdata[mysamp]))
    yp = fitfun(p1, xp, sp)    
    
    fig = plt.figure(figsize=(7, 5), dpi=300)
    #fig.suptitle(title, fontsize=14)
    plt.title(title, fontsize=14)
    plt.plot(xdata[mysamp], ydata2[mysamp], '^', ms=0.5, color='0.5', rasterized=True, fillstyle='full')
    plt.plot(xp, np.zeros(xp.size), 'k', ms=3)
#    plt.plot(xp, np.divide(yp,sp), 'r-', ms=2)
    plt.plot(xp, np.divide(yp,sp), 'r-', ms=2)

    plt.xlim(0, 360)
    #plt.ylim(-200,200)
    ymin, ymax = plt.ylim((np.nanmean(ydata2[mysamp]))-2*np.nanstd(ydata2[mysamp]),
                          (np.nanmean(ydata2[mysamp]))+2*np.nanstd(ydata2[mysamp]))
    # plt.axis([0, 360, -200, 200])
    plt.xlabel('Aspect [degrees]')
    plt.ylabel('dH / tan(slope)')
    numwidth = max([len('{:.1f} m'.format(xadj)), len('{:.1f} m'.format(yadj)), len('{:.1f} m'.format(zadj))])
    plt.text(0.05, 0.15, '$\Delta$x: ' + ('{:.1f} m'.format(xadj)).rjust(numwidth),
             fontsize=12, fontweight='bold', color='red', family='monospace', transform=plt.gca().transAxes)
    plt.text(0.05, 0.1, '$\Delta$y: ' + ('{:.1f} m'.format(yadj)).rjust(numwidth),
             fontsize=12, fontweight='bold', color='red', family='monospace', transform=plt.gca().transAxes)
    plt.text(0.05, 0.05, '$\Delta$z: ' + ('{:.1f} m'.format(zadj)).rjust(numwidth),
             fontsize=12, fontweight='bold', color='red', family='monospace', transform=plt.gca().transAxes)
    pp.savefig(fig, dpi=200)

    return xadj, yadj, zadj

def final_histogram(dH0, dHfinal, pp=None):
    fig = plt.figure(figsize=(7, 5), dpi=200)
    plt.title('Elevation difference histograms', fontsize=14)
    
    dH0 = np.squeeze(np.asarray(dH0[ np.logical_and.reduce((np.isfinite(dH0), (np.abs(dH0) < np.nanstd(dH0) * 3)))]))
    dHfinal = np.squeeze(np.asarray(dHfinal[np.logical_and.reduce((np.isfinite(dHfinal),
                                                                  (np.abs(dHfinal) < np.nanstd(dHfinal) * 3)))]))
    
    # dH0=dH0[np.isfinite(dH0)]
    # dHfinal=dHfinal[np.isfinite(dHfinal)]
    
    j1, j2 = np.histogram(dH0, bins=100, range=(-60, 60))
    k1, k2 = np.histogram(dHfinal, bins=100, range=(-60, 60))
    
    stats0 = [np.mean(dH0), np.median(dH0), np.std(dH0), RMSE(dH0), np.sum(np.isfinite(dH0))]
    stats_fin = [np.mean(dHfinal), np.median(dHfinal), np.std(dHfinal), RMSE(dHfinal), np.sum(np.isfinite(dHfinal))]    
    
    plt.plot(j2[1:], j1,'k-', linewidth=2)
    plt.plot(k2[1:], k1,'r-', linewidth=2)
    #plt.legend(['Original', 'Coregistered'])
    
    plt.xlabel('Elevation difference [meters]')
    plt.ylabel('Number of samples')
    plt.xlim(-50,50)
    
    #numwidth = max([len('{:.1f} m'.format(xadj)), len('{:.1f} m'.format(yadj)), len('{:.1f} m'.format(zadj))])
    plt.text(0.05, 0.90, 'Mean: ' + ('{:.1f} m'.format(stats0[0])),
             fontsize=12, fontweight='bold', color='black', family='monospace', transform=plt.gca().transAxes)
    plt.text(0.05, 0.85, 'Median: ' + ('{:.1f} m'.format(stats0[1])),
             fontsize=12, fontweight='bold', color='black', family='monospace', transform=plt.gca().transAxes)
    plt.text(0.05, 0.80, 'Std dev.: ' + ('{:.1f} m'.format(stats0[2])),
             fontsize=12, fontweight='bold', color='black', family='monospace', transform=plt.gca().transAxes)
    plt.text(0.05, 0.75, 'RMSE: ' + ('{:.1f} m'.format(stats0[3])),
             fontsize=12, fontweight='bold', color='black', family='monospace', transform=plt.gca().transAxes)


    plt.text(0.05, 0.65, 'Mean: ' + ('{:.1f} m'.format(stats_fin[0])),
             fontsize=12, fontweight='bold', color='red', family='monospace', transform=plt.gca().transAxes)
    plt.text(0.05, 0.60, 'Median: ' + ('{:.1f} m'.format(stats_fin[1])),
             fontsize=12, fontweight='bold', color='red', family='monospace', transform=plt.gca().transAxes)
    plt.text(0.05, 0.55, 'Std dev.: ' + ('{:.1f} m'.format(stats_fin[2])),
             fontsize=12, fontweight='bold', color='red', family='monospace', transform=plt.gca().transAxes)
    plt.text(0.05, 0.50, 'RMSE: ' + ('{:.1f} m'.format(stats_fin[3])),
             fontsize=12, fontweight='bold', color='red', family='monospace', transform=plt.gca().transAxes)
    pp.savefig(fig, dpi=200)
    
    return stats_fin, stats0
    
def RMSE(indata): 
    """ Return root mean square of indata."""
    myrmse = np.sqrt(np.nanmean(np.asarray(indata)**2))
    return myrmse
    
    
def get_geoimg(indata):
    if type(indata) is str or type(indata) is gdal.Dataset:
        return GeoImg(indata)
    elif type(indata) is GeoImg:
        return indata
    else:
        raise TypeError('input data must be a string pointing to a gdal dataset, or a GeoImg object.')


def dem_coregistration(masterDEM, slaveDEM, glaciermask=None, landmask=None, outdir='.',
                       pts=False, full_ext=False, return_var=True):
    """
    Iteratively co-register elevation data, based on routines described in Nuth and Kaeaeb, 2011.

    Parameters
    ----------
    masterDEM : string or GeoImg
        Path to filename or GeoImg dataset representing "master" DEM.
    slaveDEM : string or GeoImg
        Path to filename or GeoImg dataset representing "slave" DEM.
    glaciermask : string, optional
        Path to shapefile representing points to exclude from co-registration
        consideration (i.e., glaciers).
    landmask : string, optional
        Path to shapefile representing points to include in co-registration
        consideration (i.e., stable ground/land).
    outdir : string, optional
        Location to save co-registration outputs.
    pts : bool, optional
        If True, program assumes that masterDEM represents point data (i.e., ICESat),
        as opposed to raster data. Slope/aspect are then calculated from slaveDEM.
        masterDEM should be a string representing an HDF5 file continaing ICESat data.
    full_ext : bool, optional
        If True, program writes full extents of input DEMs. If False, program writes
        input DEMs cropped to their common extent. Default is False.
    """
    
    # if the output directory does not exist, create it.
    outdir = os.path.abspath(outdir)
    try:
        os.makedirs(outdir)
    except OSError as exc:  # Python >2.5
        if exc.errno == errno.EEXIST and os.path.isdir(outdir):
            pass
        else:
            raise
    # make a file to save the coregistration parameters and statistics to.
    paramf = open(outdir + os.path.sep + 'coreg_params.txt', 'w')
    statsf = open(outdir + os.path.sep + 'stats.txt', 'w')
    # create the output pdf
    pp = PdfPages(outdir + os.path.sep + 'CoRegistration_Results.pdf')

    if full_ext:
        print('Writing full extents of output DEMs.')
    else:
        print('Writing DEMs cropped to common extent.')

    if type(masterDEM) is str:
        mfilename = os.path.basename(masterDEM)
        mfiledir = os.path.dirname(masterDEM)
        if mfiledir == '':
            mfiledir = os.path.abspath('.')
    else:
        mfilename = masterDEM.filename
        mfiledir = masterDEM.in_dir_abs_path

    if type(slaveDEM) is str:
        sfilename = os.path.basename(slaveDEM)
        sfiledir = os.path.dirname(slaveDEM)
        if sfiledir == '':
            sfiledir = os.path.abspath('.')
    else:
        sfilename = slaveDEM.filename
        sfiledir = slaveDEM.in_dir_abs_path

    slaveDEM = get_geoimg(slaveDEM)
#    slaveDEM.mask(np.less(slaveDEM.img.data,-30))
    # we assume that we are working with 'area' pixels (i.e., pixel x,y corresponds to corner)
    if slaveDEM.is_point():
        slaveDEM.to_area()

    # if we're dealing with ICESat/pt data, change how we load masterDEM data
    if pts:
        masterDEM = ICESat(masterDEM)
        masterDEM.project('epsg:{}'.format(slaveDEM.epsg))
        mybounds=[slaveDEM.xmin, slaveDEM.xmax, slaveDEM.ymin, slaveDEM.ymax]
        masterDEM.clip(mybounds)
        masterDEM.clean()
        slope_geo = get_slope(slaveDEM)
        aspect_geo = get_aspect(slaveDEM)

        slope_geo.write('tmp_slope.tif', out_folder=outdir)
        aspect_geo.write('tmp_aspect.tif', out_folder=outdir)

        smask = create_stable_mask(slaveDEM, glaciermask, landmask)
        slaveDEM.mask(smask)
        stable_mask = slaveDEM.copy(new_raster=smask)  # make the mask a geoimg
        
        ### Create initial plot of where stable terrain is, including ICESat pts
        fig1, _ = plot_shaded_dem(slaveDEM)
        plt.plot(masterDEM.x[~np.isnan(masterDEM.elev)], masterDEM.y[~np.isnan(masterDEM.elev)], 'k.')
        pp.savefig(fig1, bbox_inches='tight', dpi=200)

    else:
        orig_masterDEM = get_geoimg(masterDEM)
#        orig_masterDEM.mask(np.less(orig_masterDEM.img.data,-10))
        if orig_masterDEM.is_point():
            orig_masterDEM.to_area()
        masterDEM = orig_masterDEM.reproject(slaveDEM)  # need to resample masterDEM to cell size, extent of slave.
        stable_mask = create_stable_mask(masterDEM, glaciermask, landmask)

        slope_geo = get_slope(masterDEM)
        aspect_geo = get_aspect(masterDEM)
        slope_geo.write('tmp_slope.tif', out_folder=outdir)
        aspect_geo.write('tmp_aspect.tif', out_folder=outdir)
        masterDEM.mask(stable_mask)
        

    slope = slope_geo.img
    aspect = aspect_geo.img
    
    if np.sum(np.greater(slope.flatten(),3)) < 500:
        print("Exiting: Fewer than 500 valid slope points")
        if return_var:
            return masterDEM, slaveDEM, -1
        else:
            return -1
    
    mythresh = np.float64(200)  # float64 really necessary?
    mystd = np.float64(200)
    mycount = 0
    tot_dx = np.float64(0)
    tot_dy = np.float64(0)
    tot_dz = np.float64(0)
    magnthresh = 200
    mytitle = 'DEM difference: pre-coregistration'
    magnlimit=2
    
    if pts:
        this_slave = slaveDEM
        this_slave.mask(stable_mask.img)
    else:
        this_slave = slaveDEM.reproject(masterDEM)
        this_slave.mask(stable_mask)

    while mythresh > 2 and magnthresh > magnlimit:
        mycount += 1
        print("Running iteration #{}".format(mycount))
        print("Running iteration #{}".format(mycount), file=paramf)
        
        # if we don't have two DEMs, showing the false hillshade doesn't work.
        if not pts:
            dH, xdata, ydata, sdata = preprocess(stable_mask, slope, aspect, masterDEM, this_slave)
            #if np.logical_or(np.sum(np.isfinite(xdata.flatten()))<100, np.sum(np.isfinite(ydata.flatten()))<100):
            if np.logical_or.reduce((np.sum(np.isfinite(xdata.flatten()))<100, 
                                     np.sum(np.isfinite(ydata.flatten()))<100, 
                                     np.sum(np.isfinite(sdata.flatten()))<100)):
                print("Exiting: Fewer than 100 data points")
                if return_var:
                    return masterDEM, slaveDEM, -1
                else:
                    return -1
            if mycount == 1:
                dH0 = np.copy(dH.img)
                dH0mean = np.nanmean(ydata)
                ydata -= dH0mean
                dH.img -= dH0mean
                mytitle = "DEM difference: pre-coregistration (dz0={:+.2f})".format(dH0mean)
            else:
                mytitle = "DEM difference: After Iteration {}".format(mycount-1)
            false_hillshade(dH, mytitle, pp)
            dH_img = dH.img
            
        else:
            dH, xdata, ydata, sdata = preprocess(stable_mask, slope_geo, aspect_geo, masterDEM, this_slave)
            dH_img = dH
            #if np.logical_or(np.sum(np.isfinite(dH.flatten()))<100, np.sum(np.isfinite(ydata.flatten()))<100):
            if np.logical_or.reduce((np.sum(np.isfinite(xdata.flatten()))<100,
                                     np.sum(np.isfinite(ydata.flatten()))<100,
                                     np.sum(np.isfinite(sdata.flatten()))<100)):
                print("Exiting: Not enough data points")
                if return_var:
                    return masterDEM, slaveDEM, -1
                else:
                    return -1
            if mycount == 1:
                dH0 = dH_img
                dH0mean = np.nanmean(ydata)
                ydata -= dH0mean
                dH_img -= dH0mean
                
        # calculate threshold, standard deviation of dH
        #mythresh = 100 * (mystd-np.nanstd(dH_img))/mystd
        #mystd = np.nanstd(dH_img)
        # USE RMSE instead ( this is to make su that there is improvement in the spread)
        mythresh = 100 * (mystd-RMSE(dH_img))/mystd
        mystd = RMSE(dH_img)

        mytitle2 = "Co-registration: Iteration {}".format(mycount)
        dx, dy, dz = coreg_fitting(xdata, ydata, sdata, mytitle2, pp)
        if mycount == 1:
            dz += dH0mean
        tot_dx += dx
        tot_dy += dy
        tot_dz += dz
        magnthresh = np.sqrt(np.square(dx)+np.square(dy)+np.square(dz))
        print(tot_dx, tot_dy, tot_dz)
        print(tot_dx, tot_dy, tot_dz, file=paramf)
        # print np.nanmean(slaves[-1].img)

        # print slaves[-1].xmin, slaves[-1].ymin

        # shift most recent slave DEM
        this_slave.shift(dx, dy)  # shift in x,y
        # print tot_dx, tot_dy
        # no idea why slaves[-1].img += dz doesn't work, but the below seems to.
        zupdate = np.ma.array(this_slave.img.data + dz, mask=this_slave.img.mask)  # shift in z
        this_slave = this_slave.copy(new_raster=zupdate)
        if pts:
            this_slave.mask(stable_mask.img)
            slope_geo.shift(dx, dy)
            aspect_geo.shift(dx, dy)
            stable_mask.shift(dx, dy)
        else:
            this_slave = this_slave.reproject(masterDEM)
            this_slave.mask(stable_mask)

        print("Percent-improvement threshold and Magnitute threshold:")
        print(mythresh, magnthresh)
        
        # slaves[-1].display()
        if mythresh > 2 and magnthresh > magnlimit:
            dH = None
            dx = None
            dy = None
            dz = None
            xdata = None
            ydata = None
            sdata = None
        else:
            if not pts:
                dH, xdata, ydata, sdata = preprocess(stable_mask, slope, aspect, masterDEM, this_slave)
                mytitle = "DEM difference: After Iteration {}".format(mycount)
                #adjust final dH
                #myfadj=np.nanmean([np.nanmean(dH.img),np.nanmedian(dH.img)])
                #myfadj=np.nanmedian(dH.img)
                #tot_dz += myfadj
                #dH.img = dH.img-myfadj
                
                false_hillshade(dH, mytitle, pp)
                dHfinal = dH.img
            else:
                mytitle2 = "Co-registration: FINAL"
                dH, xdata, ydata, sdata = preprocess(stable_mask, slope_geo, aspect_geo, masterDEM, this_slave)
                dx, dy, dz = coreg_fitting(xdata, ydata, sdata, mytitle2, pp)
                dHfinal = dH
 
    # Create final histograms pre and post coregistration
    # shift = [tot_dx, tot_dy, tot_dz]  # commented because it wasn't actually used.
    stats_final, stats_init = final_histogram(dH0, dHfinal, pp=pp)
    print("MEAN, MEDIAN, STD, RMSE, COUNT", file=statsf)
    print(stats_init, file=statsf)
    print(stats_final, file=statsf)

    # create new raster with dH sample used for co-registration as the band
    # dH.write(outdir + os.path.sep + 'dHpost.tif') # have to fill these in!
    # save full dH output
    # dHfinal.write('dHpost.tif', out_folder=outdir)
    # save adjusted slave dem
    if sfilename is not None:
        slaveoutfile = '.'.join(sfilename.split('.')[0:-1]) + '_adj.tif'
    else:
        slaveoutfile = 'slave_adj.tif'
    
<<<<<<< HEAD
    #if pts:
    #    outslave = slaveDEM.copy()
    #else:
    #    if full_ext:
    #        #outslave = get_geoimg(slaveDEM)
    #        outslave = slaveDEM.copy()
    #    else:
    #        outslave = slaveDEM.reproject(masterDEM)
    outslave = this_slave.copy()
    outslave.unmask()
    #outslave.shift(tot_dx, tot_dy)
    #outslave.img = outslave.img + tot_dz
=======
    if pts:
        outslave = slaveDEM.copy()
    else:
        if full_ext:
            outslave = get_geoimg(slaveDEM)
            #outslave = slaveDEM.copy()
        else:
            outslave = slaveDEM.reproject(masterDEM)
    #outslave = this_slave.copy()
    #outslave.unmask()
    outslave.shift(tot_dx, tot_dy)
    outslave.img = outslave.img + tot_dz
    
    #if not pts and not full_ext:
    #    outslave = outslave.reproject(masterDEM)
    outslave.write(slaveoutfile, out_folder=outdir)
>>>>>>> ca7eeeb5
    
    if pts:
        slope_geo.write('tmp_slope.tif', out_folder=outdir)
        aspect_geo.write('tmp_aspect.tif', out_folder=outdir)

    # Final Check --- for debug
    if not pts:
        print("FinalCHECK")
       #outslave = outslave.reproject(masterDEM)
        masterDEM = orig_masterDEM.reproject(outslave)

        dH, xdata, ydata, sdata = preprocess(stable_mask, slope, aspect, masterDEM, outslave)
        false_hillshade(dH, 'FINAL CHECK', pp)
        #dx, dy, dz = coreg_fitting(xdata, ydata, sdata, "Final Check", pp)

        if mfilename is not None:
            mastoutfile = '.'.join(mfilename.split('.')[0:-1]) + '_adj.tif'
        else:
            mastoutfile = 'master_adj.tif'

        if full_ext:
            masterDEM = orig_masterDEM
            outslave = outslave.reproject(masterDEM)
        masterDEM.write(mastoutfile, out_folder=outdir)
    outslave.write(slaveoutfile, out_folder=outdir)
    pp.close()
    print("Fin.")
    print("Fin.", file=paramf)
    paramf.close()
    statsf.close()
    plt.close("all")

    out_offs = [tot_dx, tot_dy, tot_dz]

    if return_var:
        return masterDEM, outslave, out_offs<|MERGE_RESOLUTION|>--- conflicted
+++ resolved
@@ -536,7 +536,6 @@
     else:
         slaveoutfile = 'slave_adj.tif'
     
-<<<<<<< HEAD
     #if pts:
     #    outslave = slaveDEM.copy()
     #else:
@@ -549,24 +548,6 @@
     outslave.unmask()
     #outslave.shift(tot_dx, tot_dy)
     #outslave.img = outslave.img + tot_dz
-=======
-    if pts:
-        outslave = slaveDEM.copy()
-    else:
-        if full_ext:
-            outslave = get_geoimg(slaveDEM)
-            #outslave = slaveDEM.copy()
-        else:
-            outslave = slaveDEM.reproject(masterDEM)
-    #outslave = this_slave.copy()
-    #outslave.unmask()
-    outslave.shift(tot_dx, tot_dy)
-    outslave.img = outslave.img + tot_dz
-    
-    #if not pts and not full_ext:
-    #    outslave = outslave.reproject(masterDEM)
-    outslave.write(slaveoutfile, out_folder=outdir)
->>>>>>> ca7eeeb5
     
     if pts:
         slope_geo.write('tmp_slope.tif', out_folder=outdir)
