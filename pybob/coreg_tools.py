from __future__ import print_function
import os
import errno
import gdal
import numpy as np
import matplotlib.pylab as plt
# plt.switch_backend('agg')
import scipy.optimize as optimize
from matplotlib.backends.backend_pdf import PdfPages
from mpl_toolkits.axes_grid1 import make_axes_locatable
from pybob.GeoImg import GeoImg
from pybob.ICESat import ICESat
from pybob.image_tools import create_mask_from_shapefile
from IPython import embed


def get_slope(geoimg):
    slope_ = gdal.DEMProcessing('', geoimg.gd, 'slope', format='MEM')
    return GeoImg(slope_)


def get_aspect(geoimg):
    aspect_ = gdal.DEMProcessing('', geoimg.gd, 'aspect', format='MEM')
    return GeoImg(aspect_)


def false_hillshade(dH, title, pp):
<<<<<<< HEAD
    niceext = np.array([dH.xmin, dH.xmax, dH.ymin, dH.ymax]) / 1000.
=======
    niceext = np.array([dH.xmin, dH.xmax, dH.ymin, dH.ymax])/1000.
    
    
    mykeep = np.logical_and.reduce((np.isfinite(dH.img), (np.abs(dH.img) < np.nanstd(dH.img) * 3)))
    dH_vec = dH.img[mykeep]
    

    
>>>>>>> b0e21eab
    fig = plt.figure(figsize=(7, 5))
    ax = plt.gca()
    im1 = ax.imshow(dH.img, extent=niceext)
    im1.set_clim(-20, 20)
    im1.set_cmap('Greys')
    fig.suptitle(title, fontsize=14)
    numwid = max([len('{:.1f} m'.format(np.nanmean(dH_vec))),
                  len('{:.1f} m'.format(np.nanmedian(dH_vec))), len('{:.1f} m'.format(np.nanstd(dH_vec)))])
    plt.annotate('MEAN:'.ljust(8) + ('{:.1f} m'.format(np.nanmean(dH_vec))).rjust(numwid), xy=(0.65, 0.95),
                 xycoords='axes fraction', fontsize=12, fontweight='bold', color='red', family='monospace')
    plt.annotate('MEDIAN:'.ljust(8) + ('{:.1f} m'.format(np.nanmedian(dH_vec))).rjust(numwid),
                 xy=(0.65, 0.90), xycoords='axes fraction', fontsize=12, fontweight='bold',
                 color='red', family='monospace')
    plt.annotate('STD:'.ljust(8) + ('{:.1f} m'.format(np.nanstd(dH_vec))).rjust(numwid), xy=(0.65, 0.85),
                 xycoords='axes fraction', fontsize=12, fontweight='bold', color='red', family='monospace')

    divider = make_axes_locatable(ax)
    cax = divider.append_axes("right", size="5%", pad=0.05)
    plt.colorbar(im1, cax=cax)

    plt.tight_layout()
    pp.savefig(fig, bbox_inches='tight', dpi=200)
    return


def create_stable_mask(img, mask1, mask2):
    # if we have no masks, just return an array of true values
    if mask1 is None and mask2 is None:
        return np.ones(img.img.shape) == 0  # all false, so nothing will get masked.
    elif mask1 is not None and mask2 is None:  # we have a glacier mask, not land
        mask = create_mask_from_shapefile(img, mask1)
        return mask  # returns true where there's glacier, false everywhere else
    elif mask1 is None and mask2 is not None:
        mask = create_mask_from_shapefile(img, mask2)
        return np.logical_not(mask)  # false where there's land, true where there isn't
    else:  # if none of the above, we have two masks.
        gmask = create_mask_from_shapefile(img, mask1)
        lmask = create_mask_from_shapefile(img, mask2)
        return np.logical_or(gmask, np.logical_not(lmask))  # true where there's glacier or water


def preprocess(stable_mask, slope, aspect, master, slave):
    if isinstance(master, GeoImg):
        stan = np.tan(np.radians(slope)).astype(np.float32)
        dH = master.copy(new_raster=(master.img - slave.img))
        dH.img[stable_mask] = np.nan
        master_mask = isinstance(master.img, np.ma.masked_array)
        slave_mask = isinstance(slave.img, np.ma.masked_array)

        if master_mask and slave_mask:
            dH.mask(np.logical_or(master.img.mask, slave.img.mask))
        elif master_mask:
            dH.mask(master.img.mask)
        elif slave_mask:
            dH.mask(slave.img.mask)

        if dH.isfloat:
            dH.img[stable_mask] = np.nan

        dHtan = dH.img / stan
        mykeep = ((np.absolute(dH.img) < 200.0) & np.isfinite(dH.img) &
                  (slope > 7.0) & (dH.img != 0.0) & (aspect >= 0))
        dH.img[np.invert(mykeep)] = np.nan
        xdata = aspect[mykeep]
        ydata = dHtan[mykeep]
        sdata = stan[mykeep]

    elif isinstance(master, ICESat):
        slave_pts = slave.raster_points(master.xy)
        dH = master.elev - slave_pts

        slope_pts = slope.raster_points(master.xy)
        stan = np.tan(np.radians(slope_pts))

        aspect_pts = aspect.raster_points(master.xy)
        smask = stable_mask.raster_points(master.xy) > 0

        dH[smask] = np.nan

        dHtan = dH / stan

        mykeep = ((np.absolute(dH) < 200.0) & np.isfinite(dH) &
                  (slope_pts > 3.0) & (dH != 0.0) & (aspect_pts >= 0))

        dH[np.invert(mykeep)] = np.nan
        xdata = aspect_pts[mykeep]
        ydata = dHtan[mykeep]
        sdata = stan[mykeep]

    return dH, xdata, ydata, sdata


def coreg_fitting(xdata, ydata, sdata, title, pp):
    xdata = xdata.astype(np.float64)  # float64 truly necessary?
    ydata = ydata.astype(np.float64)
    sdata = sdata.astype(np.float64)

    # fit using equation 3 of Nuth and Kaeaeb, 2011

    def fitfun(p, x):
        return p[0] * np.cos(np.radians(p[1] - x)) + p[2]

    def errfun(p, x, y):
        return fitfun(p, x) - y

    if xdata.size > 20000:
        mysamp = np.random.randint(0, xdata.size, 20000)
    else:
        mysamp = np.arange(0, xdata.size)
    mysamp = mysamp.astype(np.int64)

    # embed()
    # print("soft_l1")
    lb = [-200, 0, -300]
    ub = [200, 180, 300]
    p0 = [1, 1, -1]
    # p1, success, _ = optimize.least_squares(errfun, p0[:], args=([xdata], [ydata]), method='trf', bounds=([lb],[ub]), loss='soft_l1', f_scale=0.1)
    # myresults = optimize.least_squares(errfun, p0, args=(xdata, ydata), method='trf', loss='soft_l1', f_scale=0.5)
    myresults = optimize.least_squares(errfun, p0, args=(xdata[mysamp], ydata[mysamp]), method='trf', loss='soft_l1',
                                       f_scale=0.1, ftol=1E-4, xtol=1E-4)
    # myresults = optimize.least_squares(errfun, p0, args=(xdata[mysamp], ydata[mysamp]), method='trf', bounds=([lb,ub]), loss='soft_l1', f_scale=0.1,ftol=1E-8,xtol=1E-8)
    p1 = myresults.x
    # success = myresults.success # commented because it wasn't actually being used.
    # print success
    # print p1
    # convert to shift parameters in cartesian coordinates
    xadj = p1[0] * np.sin(np.radians(p1[1]))
    yadj = p1[0] * np.cos(np.radians(p1[1]))
    zadj = p1[2] * sdata.mean(axis=0)

    xp = np.linspace(0, 360, 361)
    yp = fitfun(p1, xp)

    fig = plt.figure(figsize=(7, 5), dpi=600)
    fig.suptitle(title, fontsize=14)
    plt.plot(xdata[mysamp], ydata[mysamp], '^', ms=0.5, color='0.5', rasterized=True, fillstyle='full')
    plt.plot(xp, np.zeros(xp.size), 'k', ms=3)
    plt.plot(xp, yp, 'r-', ms=2)

    plt.xlim(0, 360)
    # plt.ylim(-200,200)
    ymin, ymax = plt.ylim((np.nanmean(ydata[mysamp])) - 2 * np.nanstd(ydata[mysamp]),
                          (np.nanmean(ydata[mysamp])) + 2 * np.nanstd(ydata[mysamp]))
    # plt.axis([0, 360, -200, 200])
    plt.xlabel('Aspect [degrees]')
    plt.ylabel('dH / tan(slope)')
    numwidth = max([len('{:.1f} m'.format(xadj)), len('{:.1f} m'.format(yadj)), len('{:.1f} m'.format(zadj))])
    plt.text(0.05, 0.15, '$\Delta$x: ' + ('{:.1f} m'.format(xadj)).rjust(numwidth),
             fontsize=12, fontweight='bold', color='red', family='monospace', transform=plt.gca().transAxes)
    plt.text(0.05, 0.1, '$\Delta$y: ' + ('{:.1f} m'.format(yadj)).rjust(numwidth),
             fontsize=12, fontweight='bold', color='red', family='monospace', transform=plt.gca().transAxes)
    plt.text(0.05, 0.05, '$\Delta$z: ' + ('{:.1f} m'.format(zadj)).rjust(numwidth),
             fontsize=12, fontweight='bold', color='red', family='monospace', transform=plt.gca().transAxes)
    pp.savefig(fig, bbox_inches='tight', dpi=200)

    return xadj, yadj, zadj


def final_histogram(dH0, dHfinal, pp):
    fig = plt.figure(figsize=(7, 5), dpi=600)
    plt.title('Elevation difference histograms', fontsize=14)
<<<<<<< HEAD

=======
    
    dH0 = np.squeeze(np.asarray(dH0[ np.logical_and.reduce((np.isfinite(dH0), (np.abs(dH0) < np.nanstd(dH0) * 3)))]))
    dHfinal = np.squeeze(np.asarray(dHfinal[ np.logical_and.reduce((np.isfinite(dHfinal), (np.abs(dHfinal) < np.nanstd(dHfinal) * 3)))]))
    
>>>>>>> b0e21eab
    j1, j2 = np.histogram(dH0[np.isfinite(dH0)], bins=100, range=(-60, 60))
    k1, k2 = np.histogram(dHfinal[np.isfinite(dHfinal)], bins=100, range=(-60, 60))

    stats0 = [np.nanmean(dH0), np.nanmedian(dH0), np.nanstd(dH0), RMSE(dH0)]
    stats_fin = [np.nanmean(dHfinal), np.nanmedian(dHfinal), np.nanstd(dHfinal), RMSE(dHfinal)]

    plt.plot(j2[1:], j1, 'k-', linewidth=2)
    plt.plot(k2[1:], k1, 'r-', linewidth=2)
    # plt.legend(['Original', 'Coregistered'])

    plt.xlabel('Elevation difference [meters]')
    plt.ylabel('Number of samples')
    plt.xlim(-50, 50)

    # numwidth = max([len('{:.1f} m'.format(xadj)), len('{:.1f} m'.format(yadj)), len('{:.1f} m'.format(zadj))])
    plt.text(0.05, 0.90, 'Mean: ' + ('{:.1f} m'.format(stats0[0])),
             fontsize=12, fontweight='bold', color='black', family='monospace', transform=plt.gca().transAxes)
    plt.text(0.05, 0.85, 'Median: ' + ('{:.1f} m'.format(stats0[1])),
             fontsize=12, fontweight='bold', color='black', family='monospace', transform=plt.gca().transAxes)
    plt.text(0.05, 0.80, 'Std dev.: ' + ('{:.1f} m'.format(stats0[2])),
             fontsize=12, fontweight='bold', color='black', family='monospace', transform=plt.gca().transAxes)
    plt.text(0.05, 0.75, 'RMSE: ' + ('{:.1f} m'.format(stats0[3])),
             fontsize=12, fontweight='bold', color='black', family='monospace', transform=plt.gca().transAxes)

    plt.text(0.4, 0.90, 'Mean: ' + ('{:.1f} m'.format(stats_fin[0])),
             fontsize=12, fontweight='bold', color='red', family='monospace', transform=plt.gca().transAxes)
    plt.text(0.4, 0.85, 'Median: ' + ('{:.1f} m'.format(stats_fin[1])),
             fontsize=12, fontweight='bold', color='red', family='monospace', transform=plt.gca().transAxes)
    plt.text(0.4, 0.80, 'Std dev.: ' + ('{:.1f} m'.format(stats_fin[2])),
             fontsize=12, fontweight='bold', color='red', family='monospace', transform=plt.gca().transAxes)
    plt.text(0.4, 0.75, 'RMSE: ' + ('{:.1f} m'.format(stats_fin[3])),
             fontsize=12, fontweight='bold', color='red', family='monospace', transform=plt.gca().transAxes)
    pp.savefig(fig, bbox_inches='tight', dpi=200)


def RMSE(indata):
    """ Return root mean square of indata."""
<<<<<<< HEAD
    myrmse = np.sqrt(np.nanmean(indata ** 2))
=======
    myrmse = np.sqrt(np.nanmean(np.asarray(indata)**2))
>>>>>>> b0e21eab
    return myrmse


def get_geoimg(indata):
    if type(indata) is str or type(indata) is gdal.Dataset:
        return GeoImg(indata)
    elif type(indata) is GeoImg:
        return indata
    else:
        raise TypeError('input data must be a string pointing to a gdal dataset, or a GeoImg object.')


def dem_coregistration(masterDEM, slaveDEM, glaciermask=None, landmask=None, outdir='.', pts=False, full_ext=False):
    """
    Iteratively co-register elevation data, based on routines described in Nuth and Kaeaeb, 2011.

    Parameters
    ----------
    masterDEM : string or GeoImg
        Path to filename or GeoImg dataset representing "master" DEM.
    slaveDEM : string or GeoImg
        Path to filename or GeoImg dataset representing "slave" DEM.
    glaciermask : string, optional
        Path to shapefile representing points to exclude from co-registration
        consideration (i.e., glaciers).
    landmask : string, optional
        Path to shapefile representing points to include in co-registration
        consideration (i.e., stable ground/land).
    outdir : string, optional
        Location to save co-registration outputs.
    pts : bool, optional
        If True, program assumes that masterDEM represents point data (i.e., ICESat),
        as opposed to raster data. Slope/aspect are then calculated from slaveDEM.
        masterDEM should be a string representing an HDF5 file continaing ICESat data.
    full_ext : bool, optional
        If True, program writes full extents of input DEMs. If False, program writes
        input DEMs cropped to their common extent. Default is False.
    """
    # if the output directory does not exist, create it.
    outdir = os.path.abspath(outdir)
    try:
        os.makedirs(outdir)
    except OSError as exc:  # Python >2.5
        if exc.errno == errno.EEXIST and os.path.isdir(outdir):
            pass
        else:
            raise
    # make a file to save the coregistration parameters to.
    paramf = open(outdir + os.path.sep + 'coreg_params.txt', 'w')
    # create the output pdf
    pp = PdfPages(outdir + os.path.sep + 'CoRegistration_Results.pdf')

    if full_ext:
        print('Writing full extents of output DEMs.')
    else:
        print('Writing DEMs cropped to common extent.')

    if type(masterDEM) is str:
        mfilename = os.path.basename(masterDEM)
        mfiledir = os.path.dirname(masterDEM)
    else:
        mfilename = masterDEM.filename
        mfiledir = masterDEM.in_dir_path

    if type(slaveDEM) is str:
        sfilename = os.path.basename(slaveDEM)
    else:
        sfilename = slaveDEM.filename

    slaveDEM = get_geoimg(slaveDEM)
    # if we're dealing with ICESat/pt data, change how we load masterDEM data
    if pts:
        masterDEM = ICESat(masterDEM)
        masterDEM.project('epsg:{}'.format(slaveDEM.epsg))
        mybounds = [slaveDEM.xmin, slaveDEM.xmax, slaveDEM.ymin, slaveDEM.ymax]
        masterDEM.clip(mybounds)
        masterDEM.clean()
        slope_geo = get_slope(slaveDEM)
        aspect_geo = get_aspect(slaveDEM)

        slope_geo.write('tmp_slope.tif', out_folder=outdir)
        aspect_geo.write('tmp_aspect.tif', out_folder=outdir)

        smask = create_stable_mask(slaveDEM, glaciermask, landmask)
        slaveDEM.mask(smask)
        stable_mask = slaveDEM.copy(new_raster=smask)  # make the mask a geoimg
    else:
        orig_masterDEM = get_geoimg(masterDEM)

        masterDEM = orig_masterDEM.reproject(slaveDEM)  # need to resample masterDEM to cell size of slave.
        # masterDEM.img[masterDEM.img<1]=np.nan
        stable_mask = create_stable_mask(masterDEM, glaciermask, landmask)

        slope_geo = get_slope(masterDEM)
        aspect_geo = get_aspect(masterDEM)
        slope_geo.write('tmp_slope.tif', out_folder=outdir)
        aspect_geo.write('tmp_aspect.tif', out_folder=outdir)
        masterDEM.mask(stable_mask)

    slope = slope_geo.img
    aspect = aspect_geo.img

    mythresh = np.float64(200)  # float64 really necessary?
    mystd = np.float64(200)
    mycount = 0
    tot_dx = np.float64(0)
    tot_dy = np.float64(0)
    tot_dz = np.float64(0)
    magnthresh = 200
    magnlimit = 1
    mytitle = 'DEM difference: pre-coregistration'
    if pts:
        this_slave = slaveDEM
        this_slave.mask(stable_mask.img)
    else:
        this_slave = slaveDEM.reproject(masterDEM)
        this_slave.mask(stable_mask)

    while mythresh > 2 and magnthresh > magnlimit:
        if mycount != 0:
            # slaves.append(slaves[-1].reproject(masterDEM))
            # slaves[-1].mask(stable_mask)
            mytitle = "DEM difference: After Iteration {}".format(mycount)
        mycount += 1
        print("Running iteration #{}".format(mycount))
        print("Running iteration #{}".format(mycount), file=paramf)

        # if we don't have two DEMs, showing the false hillshade doesn't work.
        if not pts:
            dH, xdata, ydata, sdata = preprocess(stable_mask, slope, aspect, masterDEM, this_slave)
            false_hillshade(dH, mytitle, pp)
            dH_img = dH.img
        else:
            dH, xdata, ydata, sdata = preprocess(stable_mask, slope_geo, aspect_geo, masterDEM, this_slave)
            dH_img = dH

        if mycount == 1:
            dH0 = dH_img

        # calculate threshold, standard deviation of dH
        # mythresh = 100 * (mystd-np.nanstd(dH_img))/mystd
        # mystd = np.nanstd(dH_img)
        # USE RMSE instead ( this is to make su that there is improvement in the spread)
        mythresh = 100 * (mystd - RMSE(dH_img)) / mystd
        mystd = RMSE(dH_img)

        mytitle2 = "Co-registration: Iteration {}".format(mycount)
        dx, dy, dz = coreg_fitting(xdata, ydata, sdata, mytitle2, pp)
        tot_dx += dx
        tot_dy += dy
        tot_dz += dz
        magnthresh = np.sqrt(np.square(dx) + np.square(dy) + np.square(dz))
        print(tot_dx, tot_dy, tot_dz)
        print(tot_dx, tot_dy, tot_dz, file=paramf)
        # print np.nanmean(slaves[-1].img)

        # print slaves[-1].xmin, slaves[-1].ymin

        # shift most recent slave DEM
        this_slave.shift(dx, dy)  # shift in x,y
        # print tot_dx, tot_dy
        # no idea why slaves[-1].img += dz doesn't work, but the below seems to.
        zupdate = np.ma.array(this_slave.img.data + dz, mask=this_slave.img.mask)  # shift in z
        this_slave = this_slave.copy(new_raster=zupdate)
        if pts:
            this_slave.mask(stable_mask.img)
            slope_geo.shift(dx, dy)
            aspect_geo.shift(dx, dy)
            stable_mask.shift(dx, dy)
        else:
            this_slave = this_slave.reproject(masterDEM)
            this_slave.mask(stable_mask)

        print("Percent-improvement threshold and Magnitute threshold:")
        print(mythresh, magnthresh)

        # slaves[-1].display()
        if mythresh > 2 and magnthresh > magnlimit:
            dH = None
            dx = None
            dy = None
            dz = None
            xdata = None
            ydata = None
            sdata = None
        else:
            if not pts:
                dH, xdata, ydata, sdata = preprocess(stable_mask, slope, aspect, masterDEM, this_slave)
                mytitle = "DEM difference: After Iteration {}".format(mycount)
                # adjust final dH
                # myfadj=np.nanmean([np.nanmean(dH.img),np.nanmedian(dH.img)])
                # myfadj=np.nanmedian(dH.img)
                # tot_dz += myfadj
                # dH.img = dH.img-myfadj

                false_hillshade(dH, mytitle, pp)
                dHfinal = dH.img
            else:
                mytitle2 = "Co-registration: FINAL"
                dH, xdata, ydata, sdata = preprocess(stable_mask, slope_geo, aspect_geo, masterDEM, this_slave)
                dx, dy, dz = coreg_fitting(xdata, ydata, sdata, mytitle2, pp)
                dHfinal = dH

    # Create final histograms pre and post coregistration
    # shift = [tot_dx, tot_dy, tot_dz]  # commented because it wasn't actually used.
    final_histogram(dH0, dHfinal, pp)

    # create new raster with dH sample used for co-registration as the band
    # dHSample = dH.copy(new_raster=dHpost_sample)
    # dHSample.write(outdir + os.path.sep + 'dHpost_sample.tif') # have to fill these in!
    # save full dH output
    # dHfinal.write('dHpost.tif', out_folder=outdir)
    # save adjusted slave dem
    if sfilename is not None:
        slaveoutfile = '.'.join(sfilename.split('.')[0:-1]) + '_adj.tif'
    else:
        slaveoutfile = 'slave_adj.tif'

    if pts:
        outslave = slaveDEM.copy()
    else:
        if full_ext:
            outslave = get_geoimg(slaveDEM)
        else:
            outslave = slaveDEM.reproject(masterDEM)

    outslave.shift(tot_dx, tot_dy)
    outslave.img = outslave.img + tot_dz
    outslave.write(slaveoutfile, out_folder=outdir)
    outslave.filename = slaveoutfile

    if pts:
        slope_geo.write('tmp_slope.tif', out_folder=outdir)
        aspect_geo.write('tmp_aspect.tif', out_folder=outdir)

    # Final Check --- for debug
    if not pts:
        dH, xdata, ydata, sdata = preprocess(stable_mask, slope, aspect, masterDEM, outslave)
        false_hillshade(dH, 'FINAL CHECK', pp)

        if mfilename is not None:
            mastoutfile = '.'.join(mfilename.split('.')[0:-1]) + '_adj.tif'
        else:
            mastoutfile = 'master_adj.tif'

        if full_ext:
            masterDEM = orig_masterDEM
        masterDEM.write(mastoutfile, out_folder=outdir)

    pp.close()
    print("Fin.")
    print("Fin.", file=paramf)
    paramf.close()

    out_offs = [tot_dx, tot_dy, tot_dz]

    return masterDEM, outslave, out_offs<|MERGE_RESOLUTION|>--- conflicted
+++ resolved
@@ -25,18 +25,11 @@
 
 
 def false_hillshade(dH, title, pp):
-<<<<<<< HEAD
-    niceext = np.array([dH.xmin, dH.xmax, dH.ymin, dH.ymax]) / 1000.
-=======
     niceext = np.array([dH.xmin, dH.xmax, dH.ymin, dH.ymax])/1000.
-    
     
     mykeep = np.logical_and.reduce((np.isfinite(dH.img), (np.abs(dH.img) < np.nanstd(dH.img) * 3)))
     dH_vec = dH.img[mykeep]
     
-
-    
->>>>>>> b0e21eab
     fig = plt.figure(figsize=(7, 5))
     ax = plt.gca()
     im1 = ax.imshow(dH.img, extent=niceext)
@@ -198,14 +191,9 @@
 def final_histogram(dH0, dHfinal, pp):
     fig = plt.figure(figsize=(7, 5), dpi=600)
     plt.title('Elevation difference histograms', fontsize=14)
-<<<<<<< HEAD
-
-=======
     
     dH0 = np.squeeze(np.asarray(dH0[ np.logical_and.reduce((np.isfinite(dH0), (np.abs(dH0) < np.nanstd(dH0) * 3)))]))
     dHfinal = np.squeeze(np.asarray(dHfinal[ np.logical_and.reduce((np.isfinite(dHfinal), (np.abs(dHfinal) < np.nanstd(dHfinal) * 3)))]))
-    
->>>>>>> b0e21eab
     j1, j2 = np.histogram(dH0[np.isfinite(dH0)], bins=100, range=(-60, 60))
     k1, k2 = np.histogram(dHfinal[np.isfinite(dHfinal)], bins=100, range=(-60, 60))
 
@@ -243,11 +231,7 @@
 
 def RMSE(indata):
     """ Return root mean square of indata."""
-<<<<<<< HEAD
-    myrmse = np.sqrt(np.nanmean(indata ** 2))
-=======
     myrmse = np.sqrt(np.nanmean(np.asarray(indata)**2))
->>>>>>> b0e21eab
     return myrmse
 
 
