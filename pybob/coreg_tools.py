"""
pybob.coreg_tools provides a toolset for coregistering DEMs, based on the method presented by `Nuth and Kääb (2011)`_.

.. _Nuth and Kääb (2011): https://www.the-cryosphere.net/5/271/2011/tc-5-271-2011.html
"""
# from __future__ import print_function
import os
import errno
from osgeo import gdal
import numpy as np
import matplotlib.pylab as plt
# plt.switch_backend('agg')
import scipy.optimize as optimize
from matplotlib.backends.backend_pdf import PdfPages
from mpl_toolkits.axes_grid1 import make_axes_locatable
from pybob.GeoImg import GeoImg
from pybob.ICESat import ICESat
from pybob.image_tools import create_mask_from_shapefile
from pybob.plot_tools import plot_shaded_dem


def get_slope(geoimg, alg='Horn'):
    """
    Wrapper function to calculate DEM slope using gdal.DEMProcessing.

    :param geoimg: GeoImg object of DEM to calculate slope
    :param alg: Algorithm for calculating Slope. One of 'ZevenbergenThorne' or 'Horn'. Default is 'Horn'.
    :type geoimg: pybob.GeoImg
    :type alg: str
    :returns geo_slope: new GeoImg object with slope raster
    """
    assert alg in ['ZevenbergenThorne', 'Horn'], "alg not recognized: {}".format(alg)
    slope_ = gdal.DEMProcessing('', geoimg.gd, 'slope', format='MEM', alg=alg)
    return GeoImg(slope_)


def get_aspect(geoimg, alg='Horn'):
    """
    Wrapper function to calculate DEM aspect using gdal.DEMProcessing.

    :param geoimg: GeoImg object of DEM to calculate aspect
    :param alg: Algorithm for calculating Aspect. One of 'ZevenbergenThorne' or 'Horn'. Default is 'Horn'.
    :type geoimg: pybob.GeoImg
    :type alg: str
    :returns geo_aspect: new GeoImg object with aspect raster
    """
    assert alg in ['ZevenbergenThorne', 'Horn'], "alg not recognized: {}".format(alg)
    aspect_ = gdal.DEMProcessing('', geoimg.gd, 'aspect', format='MEM', alg=alg)
    return GeoImg(aspect_)


def false_hillshade(dH, title, pp, clim=(-20, 20)):
    niceext = np.array([dH.xmin, dH.xmax, dH.ymin, dH.ymax]) / 1000.
    mykeep = np.logical_and.reduce((np.isfinite(dH.img), (np.abs(dH.img) < np.nanstd(dH.img) * 3)))
    dH_vec = dH.img[mykeep]

    fig = plt.figure(figsize=(7, 5), dpi=300)
    ax = plt.gca()

    im1 = ax.imshow(dH.img, extent=niceext)
    im1.set_clim(clim[0], clim[1])
    im1.set_cmap('Greys')
<<<<<<< HEAD
    ax.set_title(title, fontsize=14)
    numwid = max([len('{:.1f} m'.format(np.nanmean(dH_vec))),
                  len('{:.1f} m'.format(np.nanmedian(dH_vec))), len('{:.1f} m'.format(np.nanstd(dH_vec)))])
    plt.annotate('MEAN:'.ljust(8) + ('{:.1f} m'.format(np.nanmean(dH_vec))).rjust(numwid), xy=(0.65, 0.95),
=======
    #    if np.sum(np.isfinite(dH_vec))<10:
    #        print("Error for statistics in false_hillshade")
    #    else:
    plt.title(title, fontsize=14)

    numwid = max([len('{:.1f} m'.format(np.mean(dH_vec))),
                  len('{:.1f} m'.format(np.median(dH_vec))), len('{:.1f} m'.format(np.std(dH_vec)))])
    plt.annotate('MEAN:'.ljust(8) + ('{:.1f} m'.format(np.mean(dH_vec))).rjust(numwid), xy=(0.65, 0.95),
>>>>>>> ae39610e
                 xycoords='axes fraction', fontsize=12, fontweight='bold', color='red', family='monospace')
    plt.annotate('MEDIAN:'.ljust(8) + ('{:.1f} m'.format(np.median(dH_vec))).rjust(numwid),
                 xy=(0.65, 0.90), xycoords='axes fraction', fontsize=12, fontweight='bold',
                 color='red', family='monospace')
    plt.annotate('STD:'.ljust(8) + ('{:.1f} m'.format(np.std(dH_vec))).rjust(numwid), xy=(0.65, 0.85),
                 xycoords='axes fraction', fontsize=12, fontweight='bold', color='red', family='monospace')

<<<<<<< HEAD
    #divider = make_axes_locatable(ax)
    #cax = divider.append_axes("right", size="5%", pad=0.05)
    #plt.colorbar(im1, cax=cax)
    plt.colorbar(im1)
=======
    divider = make_axes_locatable(ax)
    cax = divider.append_axes("right", size="5%", pad=0.05)
    plt.colorbar(im1, cax=cax)
    # plt.colorbar(im1)

>>>>>>> ae39610e
    plt.tight_layout()
    pp.savefig(fig, dpi=300)
    return


def create_stable_mask(img, mask1, mask2):
    """
    Create mask representing stable terrain, given exclusion (i.e., glacier) and inclusion (i.e., land) masks.

    :param img: GeoImg to pull extents from
    :param mask1: filename for shapefile representing pixels to exclude from stable terrain (i.e., glaciers)
    :param mask2: filename for shapefile representing pixels to include in stable terrain (i.e., land)
    :type img: pybob.GeoImg
    :type mask1: str
    :type mask2: str

    :returns stable_mask: boolean array representing stable terrain
    """
    # if we have no masks, just return an array of true values
    if mask1 is None and mask2 is None:
        return np.ones(img.img.shape) == 0  # all false, so nothing will get masked.
    elif mask1 is not None and mask2 is None:  # we have a glacier mask, not land

        if mask1.split('.')[-1] == 'tif':
            mask_rast = myRaster = gdal.Open(mask1)
            transform = myRaster.GetGeoTransform()
            dx = transform[1]
            dy = transform[5]
            Xsize = myRaster.RasterXSize
            Ysize = myRaster.RasterYSize
            mask = myRaster.ReadAsArray(0, 0, Xsize, Ysize)
        else:
            mask = create_mask_from_shapefile(img, mask1)
        return mask  # returns true where there's glacier, false everywhere else
    elif mask1 is None and mask2 is not None:
        if mask2.split('.')[-1] == 'tif':
            mask_rast = myRaster = gdal.Open(mask2)
            transform = myRaster.GetGeoTransform()
            dx = transform[1]
            dy = transform[5]
            Xsize = myRaster.RasterXSize
            Ysize = myRaster.RasterYSize
            mask = myRaster.ReadAsArray(0, 0, Xsize, Ysize)
        else:
            mask = create_mask_from_shapefile(img, mask2)
        return np.logical_not(mask)  # false where there's land, true where there isn't
    else:  # if none of the above, we have two masks.
        # implement option if either or, or both mask are given as rasters. 

        if (mask1.split('.')[-1] == 'tif') & (mask2.split('.')[-1] == 'shp'):
            mask_rast = myRaster = gdal.Open(mask1)
            transform = myRaster.GetGeoTransform()
            dx = transform[1]
            dy = transform[5]
            Xsize = myRaster.RasterXSize
            Ysize = myRaster.RasterYSize
            gmask = myRaster.ReadAsArray(0, 0, Xsize, Ysize)
            lmask = create_mask_from_shapefile(img, mask2)
        elif (mask2.split('.')[-1] == 'tif') & (mask1.split('.')[-1] == 'shp'):
            mask_rast = myRaster = gdal.Open(mask2)
            transform = myRaster.GetGeoTransform()
            dx = transform[1]
            dy = transform[5]
            Xsize = myRaster.RasterXSize
            Ysize = myRaster.RasterYSize
            lmask = myRaster.ReadAsArray(0, 0, Xsize, Ysize)
            gmask = create_mask_from_shapefile(img, mask1)
        elif (mask1.split('.')[-1] == 'tif') & (mask2.split('.')[-1] == 'tif'):
            mask_rast = myRaster = gdal.Open(mask1)
            transform = myRaster.GetGeoTransform()
            dx = transform[1]
            dy = transform[5]
            Xsize = myRaster.RasterXSize
            Ysize = myRaster.RasterYSize
            gmask = myRaster.ReadAsArray(0, 0, Xsize, Ysize)
            mask_rast = myRaster = gdal.Open(mask2)
            transform = myRaster.GetGeoTransform()
            dx = transform[1]
            dy = transform[5]
            Xsize = myRaster.RasterXSize
            Ysize = myRaster.RasterYSize
            lmask = myRaster.ReadAsArray(0, 0, Xsize, Ysize)
        else:
            gmask = create_mask_from_shapefile(img, mask1)
            lmask = create_mask_from_shapefile(img, mask2)
        return np.logical_or(gmask, np.logical_not(lmask))  # true where there's glacier or water


def preprocess(stable_mask, slope, aspect, master, slave):
    if isinstance(master, GeoImg):
        stan = np.tan(np.radians(slope)).astype(np.float32)
        dH = master.copy(new_raster=(master.img - slave.img))
        dH.img[stable_mask] = np.nan
        master_mask = isinstance(master.img, np.ma.masked_array)
        slave_mask = isinstance(slave.img, np.ma.masked_array)

        if master_mask and slave_mask:
            dH.mask(np.logical_or(master.img.mask, slave.img.mask))
        elif master_mask:
            dH.mask(master.img.mask)
        elif slave_mask:
            dH.mask(slave.img.mask)

        if dH.isfloat:
            dH.img[stable_mask] = np.nan

        dHtan = dH.img / stan
        mykeep = ((np.absolute(dH.img) < 200.0) & np.isfinite(dH.img) &
                  (slope > 3.0) & (dH.img != 0.0) & (aspect >= 0))
        dH.img[np.invert(mykeep)] = np.nan
        xdata = aspect[mykeep]
        #        ydata = dHtan[mykeep]
        ydata = dH.img[mykeep]
        sdata = stan[mykeep]

    elif isinstance(master, ICESat):
        slave_pts = slave.raster_points(master.xy, nsize=5, mode='cubic')
        dH = master.elev - slave_pts

        slope_pts = slope.raster_points(master.xy, nsize=5, mode='cubic')
        stan = np.tan(np.radians(slope_pts))

        aspect_pts = aspect.raster_points(master.xy, nsize=5, mode='cubic')

        smask = stable_mask.raster_points(master.xy) > 0

        dH[smask] = np.nan

        dHtan = dH / stan

        mykeep = ((np.absolute(dH) < 100.0) & np.isfinite(dH) &
                  (slope_pts > 3.0) & (dH != 0.0) & (aspect_pts >= 0))

        dH[np.invert(mykeep)] = np.nan
        xdata = aspect_pts[mykeep]
        # ydata = dHtan[mykeep]
        ydata = dH[mykeep]
        sdata = stan[mykeep]

    return dH, xdata, ydata, sdata


def coreg_fitting(xdata, ydata, sdata, title, pp):
    xdata = xdata.astype(np.float64)  # float64 truly necessary?
    ydata = ydata.astype(np.float64)
    sdata = sdata.astype(np.float64)
    ydata2 = np.divide(ydata, sdata)

    # fit using equation 3 of Nuth and Kaeaeb, 2011
    def fitfun(p, x, s):
        return p[0] * np.cos(np.radians(p[1] - x)) * s + p[2]

    def errfun(p, x, s, y):
        return fitfun(p, x, s) - y

    if xdata.size > 20000:
        mysamp = np.random.randint(0, xdata.size, 20000)
    else:
        mysamp = np.arange(0, xdata.size)

    mysamp = mysamp.astype(np.int64)

    # embed()
    # print("soft_l1")
    # lb = [-200, 0, -300]
    # ub = [200, 180, 300]
    p0 = [1, 1, -1]
    # p1, success, _ = optimize.least_squares(errfun, p0[:], args=([xdata], [ydata]),
    #                                        method='trf', bounds=([lb],[ub]), loss='soft_l1', f_scale=0.1)
    # myresults = optimize.least_squares(errfun, p0, args=(xdata, ydata), method='trf', loss='soft_l1', f_scale=0.5)
    # myresults = optimize.least_squares(errfun, p0, args=(xdata[mysamp], sdata[mysamp],
    #                                                     ydata[mysamp], method='trf', loss='soft_l1',
    #                                                     f_scale=0.1,ftol=1E-4,xtol=1E-4)
    # myresults = optimize.least_squares(errfun, p0, args=(xdata[mysamp], ydata[mysamp]),
    #                                   method='trf', bounds=([lb,ub]), loss='soft_l1',
    #                                   f_scale=0.1,ftol=1E-8,xtol=1E-8)    
    myresults = optimize.least_squares(errfun, p0, args=(xdata[mysamp], sdata[mysamp], ydata[mysamp]), method='trf',
                                       loss='soft_l1', f_scale=0.1, ftol=1E-8, xtol=1E-8)

    p1 = myresults.x
    # success = myresults.success # commented because it wasn't actually being used.
    # print success
    # print p1
    # convert to shift parameters in cartesian coordinates
    xadj = p1[0] * np.sin(np.radians(p1[1]))
    yadj = p1[0] * np.cos(np.radians(p1[1]))
    zadj = p1[2]  # * sdata.mean(axis=0)

    xp = np.linspace(0, 360, 361)
<<<<<<< HEAD
    yp = fitfun(p1, xp)


    
    fig = plt.figure(figsize=(7, 5), dpi=600)
    #fig.suptitle(title, fontsize=14)
    plt.title(title, fontsize=14)
    plt.plot(xdata[mysamp], ydata[mysamp], '^', ms=0.5, color='0.5', rasterized=True, fillstyle='full')
=======
    # sp = np.zeros(xp.size) + 0.785398
    # sp = np.zeros(xp.size) + np.tan(np.radians(5)).astype(np.float32)
    sp = np.ones(xp.size) + np.nanmean(sdata[mysamp])
    p1[2] = np.divide(p1[2], np.nanmean(sdata[mysamp]))
    yp = fitfun(p1, xp, sp)

    fig = plt.figure(figsize=(7, 5), dpi=300)
    # fig.suptitle(title, fontsize=14)
    plt.title(title, fontsize=14)
    plt.plot(xdata[mysamp], ydata2[mysamp], '^', ms=0.5, color='0.5', rasterized=True, fillstyle='full')
>>>>>>> ae39610e
    plt.plot(xp, np.zeros(xp.size), 'k', ms=3)
    # plt.plot(xp, np.divide(yp,sp), 'r-', ms=2)
    plt.plot(xp, np.divide(yp, sp), 'r-', ms=2)

    plt.xlim(0, 360)
    ymin, ymax = plt.ylim((np.nanmean(ydata2[mysamp])) - 2 * np.nanstd(ydata2[mysamp]),
                          (np.nanmean(ydata2[mysamp])) + 2 * np.nanstd(ydata2[mysamp]))

    # plt.axis([0, 360, -200, 200])
    plt.xlabel('Aspect [degrees]')
    plt.ylabel('dH / tan(slope)')
    numwidth = max([len('{:.1f} m'.format(xadj)), len('{:.1f} m'.format(yadj)), len('{:.1f} m'.format(zadj))])
    plt.text(0.05, 0.15, '$\Delta$x: ' + ('{:.1f} m'.format(xadj)).rjust(numwidth),
             fontsize=12, fontweight='bold', color='red', family='monospace', transform=plt.gca().transAxes)
    plt.text(0.05, 0.1, '$\Delta$y: ' + ('{:.1f} m'.format(yadj)).rjust(numwidth),
             fontsize=12, fontweight='bold', color='red', family='monospace', transform=plt.gca().transAxes)
    plt.text(0.05, 0.05, '$\Delta$z: ' + ('{:.1f} m'.format(zadj)).rjust(numwidth),
             fontsize=12, fontweight='bold', color='red', family='monospace', transform=plt.gca().transAxes)
    pp.savefig(fig, dpi=200)

    return xadj, yadj, zadj


def final_histogram(dH0, dHfinal, pp=None):
    fig = plt.figure(figsize=(7, 5), dpi=200)
    plt.title('Elevation difference histograms', fontsize=14)

    dH0 = np.squeeze(np.asarray(dH0[np.logical_and.reduce((np.isfinite(dH0), (np.abs(dH0) < np.nanstd(dH0) * 3)))]))
    dHfinal = np.squeeze(np.asarray(dHfinal[np.logical_and.reduce((np.isfinite(dHfinal),
                                                                   (np.abs(dHfinal) < np.nanstd(dHfinal) * 3)))]))

    # dH0=dH0[np.isfinite(dH0)]
    # dHfinal=dHfinal[np.isfinite(dHfinal)]

    j1, j2 = np.histogram(dH0, bins=100, range=(-60, 60))
    k1, k2 = np.histogram(dHfinal, bins=100, range=(-60, 60))

    stats0 = [np.mean(dH0), np.median(dH0), np.std(dH0), RMSE(dH0), np.sum(np.isfinite(dH0))]
    stats_fin = [np.mean(dHfinal), np.median(dHfinal), np.std(dHfinal), RMSE(dHfinal), np.sum(np.isfinite(dHfinal))]

    plt.plot(j2[1:], j1, 'k-', linewidth=2)
    plt.plot(k2[1:], k1, 'r-', linewidth=2)
    # plt.legend(['Original', 'Coregistered'])

    plt.xlabel('Elevation difference [meters]')
    plt.ylabel('Number of samples')
    plt.xlim(-50, 50)

    # numwidth = max([len('{:.1f} m'.format(xadj)), len('{:.1f} m'.format(yadj)), len('{:.1f} m'.format(zadj))])
    plt.text(0.05, 0.90, 'Mean: ' + ('{:.1f} m'.format(stats0[0])),
             fontsize=12, fontweight='bold', color='black', family='monospace', transform=plt.gca().transAxes)
    plt.text(0.05, 0.85, 'Median: ' + ('{:.1f} m'.format(stats0[1])),
             fontsize=12, fontweight='bold', color='black', family='monospace', transform=plt.gca().transAxes)
    plt.text(0.05, 0.80, 'Std dev.: ' + ('{:.1f} m'.format(stats0[2])),
             fontsize=12, fontweight='bold', color='black', family='monospace', transform=plt.gca().transAxes)
    plt.text(0.05, 0.75, 'RMSE: ' + ('{:.1f} m'.format(stats0[3])),
             fontsize=12, fontweight='bold', color='black', family='monospace', transform=plt.gca().transAxes)

    plt.text(0.05, 0.65, 'Mean: ' + ('{:.1f} m'.format(stats_fin[0])),
             fontsize=12, fontweight='bold', color='red', family='monospace', transform=plt.gca().transAxes)
    plt.text(0.05, 0.60, 'Median: ' + ('{:.1f} m'.format(stats_fin[1])),
             fontsize=12, fontweight='bold', color='red', family='monospace', transform=plt.gca().transAxes)
    plt.text(0.05, 0.55, 'Std dev.: ' + ('{:.1f} m'.format(stats_fin[2])),
             fontsize=12, fontweight='bold', color='red', family='monospace', transform=plt.gca().transAxes)
    plt.text(0.05, 0.50, 'RMSE: ' + ('{:.1f} m'.format(stats_fin[3])),
             fontsize=12, fontweight='bold', color='red', family='monospace', transform=plt.gca().transAxes)
    if pp is not None:
        pp.savefig(fig, bbox_inches='tight', dpi=200)

    return stats_fin, stats0


def RMSE(indata):
    """ Return root mean square of indata.

    :param indata: differences to calculate root mean square of
    :type indata: array-like

    :returns myrmse: RMSE of indata.
    """
    myrmse = np.sqrt(np.nanmean(np.asarray(indata) ** 2))
    return myrmse


def get_geoimg(indata):
    if type(indata) is str or type(indata) is gdal.Dataset:
        return GeoImg(indata)
    elif type(indata) is GeoImg:
        return indata
    else:
        raise TypeError('input data must be a string pointing to a gdal dataset, or a GeoImg object.')


def dem_coregistration(masterDEM, slaveDEM, glaciermask=None, landmask=None, outdir='.',
                       pts=False, full_ext=False, return_var=True, alg='Horn', magnlimit=2):
    """
    Iteratively co-register elevation data.

    :param masterDEM: Path to filename or GeoImg dataset representing "master" DEM.
    :param slaveDEM: Path to filename or GeoImg dataset representing "slave" DEM.
    :param glaciermask: Path to shapefile representing points to exclude from co-registration
        consideration (i.e., glaciers).
    :param landmask: Path to shapefile representing points to include in co-registration
        consideration (i.e., stable ground/land).
    :param outdir: Location to save co-registration outputs.
    :param pts: If True, program assumes that masterDEM represents point data (i.e., ICESat),
        as opposed to raster data. Slope/aspect are then calculated from slaveDEM.
        masterDEM should be a string representing an HDF5 file continaing ICESat data.
    :param full_ext: If True, program writes full extents of input DEMs. If False, program writes
        input DEMs cropped to their common extent. Default is False.
    :param return_var: return variables representing co-registered DEMs and offsets (default).
    :param alg: Algorithm for calculating Slope, Aspect. One of 'ZevenbergenThorne' or 'Horn'. Default is 'Horn'.
    :param magnlimit: Magnitude threshold for determining termination of co-registration algorithm, calculated as
        sum in quadrature of dx, dy, dz shifts. Default is 2 m.

    :type masterDEM: str, pybob.GeoImg
    :type slaveDEM: str, pybob.GeoImg
    :type glaciermask: str
    :type landmask: str
    :type outdir: str
    :type pts: bool
    :type full_ext: bool
    :type return_var: bool
    :type alg: str
    :type magnlimit: float

    :returns masterDEM, outslave, out_offs: if return_var=True, returns master DEM, co-registered slave DEM, and x,y,z
        shifts removed from slave DEM.

        If co-registration fails (i.e., there are too few acceptable points to perform co-registration), then returns
        original master and slave DEMs, with offsets set to -1.
    """

    # if the output directory does not exist, create it.
    outdir = os.path.abspath(outdir)
    try:
        os.makedirs(outdir)
    except OSError as exc:  # Python >2.5
        if exc.errno == errno.EEXIST and os.path.isdir(outdir):
            pass
        else:
            raise
    # make a file to save the coregistration parameters and statistics to.
    paramf = open(outdir + os.path.sep + 'coreg_params.txt', 'w')
    statsf = open(outdir + os.path.sep + 'stats.txt', 'w')
    # create the output pdf
    pp = PdfPages(outdir + os.path.sep + 'CoRegistration_Results.pdf')

    if full_ext:
        print('Writing full extents of output DEMs.')
    else:
        print('Writing DEMs cropped to common extent.')

    if type(masterDEM) is str:
        mfilename = os.path.basename(masterDEM)
        mfiledir = os.path.dirname(masterDEM)
        if mfiledir == '':
            mfiledir = os.path.abspath('.')
    else:
        mfilename = masterDEM.filename
        mfiledir = masterDEM.in_dir_abs_path

    if type(slaveDEM) is str:
        sfilename = os.path.basename(slaveDEM)
        sfiledir = os.path.dirname(slaveDEM)
        if sfiledir == '':
            sfiledir = os.path.abspath('.')
    else:
        sfilename = slaveDEM.filename
        sfiledir = slaveDEM.in_dir_abs_path

    slaveDEM = get_geoimg(slaveDEM)
    #    slaveDEM.mask(np.less(slaveDEM.img.data,-30))
    # we assume that we are working with 'area' pixels (i.e., pixel x,y corresponds to corner)
    if slaveDEM.is_point():
        slaveDEM.to_area()

    # if we're dealing with ICESat/pt data, change how we load masterDEM data
    if pts:
        masterDEM = ICESat(masterDEM)
        masterDEM.project('epsg:{}'.format(slaveDEM.epsg))
        mybounds = [slaveDEM.xmin, slaveDEM.xmax, slaveDEM.ymin, slaveDEM.ymax]
        masterDEM.clip(mybounds)
        masterDEM.clean()
        slope_geo = get_slope(slaveDEM, alg)
        aspect_geo = get_aspect(slaveDEM, alg)

        slope_geo.write('tmp_slope.tif', out_folder=outdir)
        aspect_geo.write('tmp_aspect.tif', out_folder=outdir)

        smask = create_stable_mask(slaveDEM, glaciermask, landmask)
        slaveDEM.mask(smask)
        stable_mask = slaveDEM.copy(new_raster=smask)  # make the mask a geoimg

        # Create initial plot of where stable terrain is, including ICESat pts
        fig1, _ = plot_shaded_dem(slaveDEM)
        plt.plot(masterDEM.x[~np.isnan(masterDEM.elev)], masterDEM.y[~np.isnan(masterDEM.elev)], 'k.')
        pp.savefig(fig1, bbox_inches='tight', dpi=200)

    else:
        orig_masterDEM = get_geoimg(masterDEM)

        # orig_masterDEM.mask(np.less(orig_masterDEM.img.data,-10))
        if orig_masterDEM.is_point():
            orig_masterDEM.to_area()
        masterDEM = orig_masterDEM.reproject(slaveDEM)  # need to resample masterDEM to cell size, extent of slave.

        stable_mask = create_stable_mask(masterDEM, glaciermask, landmask)

        slope_geo = get_slope(masterDEM, alg)
        aspect_geo = get_aspect(masterDEM, alg)
        slope_geo.write('tmp_slope.tif', out_folder=outdir)
        aspect_geo.write('tmp_aspect.tif', out_folder=outdir)
        masterDEM.mask(stable_mask)

    slope = slope_geo.img
    aspect = aspect_geo.img

    if np.sum(np.greater(slope.flatten(), 3)) < 500:
        print("Exiting: Fewer than 500 valid slope points")
        if return_var:
            return masterDEM, slaveDEM, -1
        else:
            return -1

    mythresh = np.float64(200)  # float64 really necessary?
    mystd = np.float64(200)
    mycount = 0
    tot_dx = np.float64(0)
    tot_dy = np.float64(0)
    tot_dz = np.float64(0)
    magnthresh = 200

    mytitle = 'DEM difference: pre-coregistration'

    if pts:
        this_slave = slaveDEM
        this_slave.mask(stable_mask.img)
    else:
        this_slave = slaveDEM.reproject(masterDEM)
        this_slave.mask(stable_mask)

    while mythresh > 2 and magnthresh > magnlimit:
        mycount += 1
        print("Running iteration #{}".format(mycount))
        print("Running iteration #{}".format(mycount), file=paramf)

        # if we don't have two DEMs, showing the false hillshade doesn't work.
        if not pts:
            dH, xdata, ydata, sdata = preprocess(stable_mask, slope, aspect, masterDEM, this_slave)
            # if np.logical_or(np.sum(np.isfinite(xdata.flatten()))<100, np.sum(np.isfinite(ydata.flatten()))<100):
            if np.logical_or.reduce((np.sum(np.isfinite(xdata.flatten())) < 100,
                                     np.sum(np.isfinite(ydata.flatten())) < 100,
                                     np.sum(np.isfinite(sdata.flatten())) < 100)):
                print("Exiting: Fewer than 100 data points")
                if return_var:
                    return masterDEM, slaveDEM, -1
                else:
                    return -1
            if mycount == 1:
                dH0 = np.copy(dH.img)
                dH0mean = np.nanmean(ydata)
                ydata -= dH0mean
                dH.img -= dH0mean
                mytitle = "DEM difference: pre-coregistration (dz0={:+.2f})".format(dH0mean)
            else:
                mytitle = "DEM difference: After Iteration {}".format(mycount - 1)
            false_hillshade(dH, mytitle, pp)
            dH_img = dH.img

        else:
            dH, xdata, ydata, sdata = preprocess(stable_mask, slope_geo, aspect_geo, masterDEM, this_slave)
            dH_img = dH
            # if np.logical_or(np.sum(np.isfinite(dH.flatten()))<100, np.sum(np.isfinite(ydata.flatten()))<100):
            if np.logical_or.reduce((np.sum(np.isfinite(xdata.flatten())) < 100,
                                     np.sum(np.isfinite(ydata.flatten())) < 100,
                                     np.sum(np.isfinite(sdata.flatten())) < 100)):
                print("Exiting: Not enough data points")
                if return_var:
                    return masterDEM, slaveDEM, -1
                else:
                    return -1
            if mycount == 1:
                dH0 = dH_img
                dH0mean = np.nanmean(ydata)
                ydata -= dH0mean
                dH_img -= dH0mean

        # calculate threshold, standard deviation of dH
        # mythresh = 100 * (mystd-np.nanstd(dH_img))/mystd
        # mystd = np.nanstd(dH_img)
        # USE RMSE instead ( this is to make su that there is improvement in the spread)
        mythresh = 100 * (mystd - RMSE(dH_img)) / mystd
        mystd = RMSE(dH_img)

        mytitle2 = "Co-registration: Iteration {}".format(mycount)
        dx, dy, dz = coreg_fitting(xdata, ydata, sdata, mytitle2, pp)
        if mycount == 1:
            dz += dH0mean
        tot_dx += dx
        tot_dy += dy
        tot_dz += dz
        magnthresh = np.sqrt(np.square(dx) + np.square(dy) + np.square(dz))
        print(tot_dx, tot_dy, tot_dz)
        print(tot_dx, tot_dy, tot_dz, file=paramf)
        # print np.nanmean(slaves[-1].img)

        # print slaves[-1].xmin, slaves[-1].ymin

        # shift most recent slave DEM
        this_slave.shift(dx, dy)  # shift in x,y
        # print tot_dx, tot_dy
        # no idea why slaves[-1].img += dz doesn't work, but the below seems to.
        zupdate = np.ma.array(this_slave.img.data + dz, mask=this_slave.img.mask)  # shift in z
        this_slave = this_slave.copy(new_raster=zupdate)
        if pts:
            this_slave.mask(stable_mask.img)
            slope_geo.shift(dx, dy)
            aspect_geo.shift(dx, dy)
            stable_mask.shift(dx, dy)
        else:
            this_slave = this_slave.reproject(masterDEM)
            this_slave.mask(stable_mask)

        print("Percent-improvement threshold and Magnitude threshold:")
        print(mythresh, magnthresh)

        # slaves[-1].display()
        if mythresh > 2 and magnthresh > magnlimit:
            dH = None
            dx = None
            dy = None
            dz = None
            xdata = None
            ydata = None
            sdata = None
        else:
            if not pts:
                dH, xdata, ydata, sdata = preprocess(stable_mask, slope, aspect, masterDEM, this_slave)
                mytitle = "DEM difference: After Iteration {}".format(mycount)
                # adjust final dH
                # myfadj=np.nanmean([np.nanmean(dH.img),np.nanmedian(dH.img)])
                # myfadj=np.nanmedian(dH.img)
                # tot_dz += myfadj
                # dH.img = dH.img-myfadj

                false_hillshade(dH, mytitle, pp)
                dHfinal = dH.img
            else:
                mytitle2 = "Co-registration: FINAL"
                dH, xdata, ydata, sdata = preprocess(stable_mask, slope_geo, aspect_geo, masterDEM, this_slave)
                dx, dy, dz = coreg_fitting(xdata, ydata, sdata, mytitle2, pp)
                dHfinal = dH

    # Create final histograms pre and post coregistration
    # shift = [tot_dx, tot_dy, tot_dz]  # commented because it wasn't actually used.
    stats_final, stats_init = final_histogram(dH0, dHfinal, pp=pp)
    print("MEAN, MEDIAN, STD, RMSE, COUNT", file=statsf)
    print(stats_init, file=statsf)
    print(stats_final, file=statsf)

    # create new raster with dH sample used for co-registration as the band
    # dH.write(outdir + os.path.sep + 'dHpost.tif') # have to fill these in!
    # save full dH output
    # dHfinal.write('dHpost.tif', out_folder=outdir)
    # save adjusted slave dem
    if sfilename is not None:
        slaveoutfile = '.'.join(sfilename.split('.')[0:-1]) + '_adj.tif'
    else:
        slaveoutfile = 'slave_adj.tif'

    if pts:
        outslave = slaveDEM.copy()
    else:
        if full_ext:
            outslave = get_geoimg(slaveDEM)
            # outslave = slaveDEM.copy()
        else:
            outslave = slaveDEM.reproject(masterDEM)
    # outslave = this_slave.copy()
    # outslave.unmask()
    outslave.shift(tot_dx, tot_dy)
    outslave.img = outslave.img + tot_dz

    # if not pts and not full_ext:
    #    outslave = outslave.reproject(masterDEM)
    outslave.write(slaveoutfile, out_folder=outdir)

    if pts:
        slope_geo.write('tmp_slope.tif', out_folder=outdir)
        aspect_geo.write('tmp_aspect.tif', out_folder=outdir)

    # Final Check --- for debug
    if not pts:
        print("FinalCHECK")
        # outslave = outslave.reproject(masterDEM)
        masterDEM = orig_masterDEM.reproject(outslave)

        dH, xdata, ydata, sdata = preprocess(stable_mask, slope, aspect, masterDEM, outslave)
        false_hillshade(dH, 'FINAL CHECK', pp)
        # dx, dy, dz = coreg_fitting(xdata, ydata, sdata, "Final Check", pp)

        if mfilename is not None:
            mastoutfile = '.'.join(mfilename.split('.')[0:-1]) + '_adj.tif'
        else:
            mastoutfile = 'master_adj.tif'

        if full_ext:
            masterDEM = orig_masterDEM
            outslave = outslave.reproject(masterDEM)
        masterDEM.write(mastoutfile, out_folder=outdir)
    outslave.write(slaveoutfile, out_folder=outdir)
    pp.close()
    print("Fin.")
    print("Fin.", file=paramf)
    paramf.close()
    statsf.close()
    plt.close("all")

    out_offs = [tot_dx, tot_dy, tot_dz]

    if return_var:
        return masterDEM, outslave, out_offs<|MERGE_RESOLUTION|>--- conflicted
+++ resolved
@@ -60,12 +60,7 @@
     im1 = ax.imshow(dH.img, extent=niceext)
     im1.set_clim(clim[0], clim[1])
     im1.set_cmap('Greys')
-<<<<<<< HEAD
-    ax.set_title(title, fontsize=14)
-    numwid = max([len('{:.1f} m'.format(np.nanmean(dH_vec))),
-                  len('{:.1f} m'.format(np.nanmedian(dH_vec))), len('{:.1f} m'.format(np.nanstd(dH_vec)))])
-    plt.annotate('MEAN:'.ljust(8) + ('{:.1f} m'.format(np.nanmean(dH_vec))).rjust(numwid), xy=(0.65, 0.95),
-=======
+
     #    if np.sum(np.isfinite(dH_vec))<10:
     #        print("Error for statistics in false_hillshade")
     #    else:
@@ -74,7 +69,7 @@
     numwid = max([len('{:.1f} m'.format(np.mean(dH_vec))),
                   len('{:.1f} m'.format(np.median(dH_vec))), len('{:.1f} m'.format(np.std(dH_vec)))])
     plt.annotate('MEAN:'.ljust(8) + ('{:.1f} m'.format(np.mean(dH_vec))).rjust(numwid), xy=(0.65, 0.95),
->>>>>>> ae39610e
+
                  xycoords='axes fraction', fontsize=12, fontweight='bold', color='red', family='monospace')
     plt.annotate('MEDIAN:'.ljust(8) + ('{:.1f} m'.format(np.median(dH_vec))).rjust(numwid),
                  xy=(0.65, 0.90), xycoords='axes fraction', fontsize=12, fontweight='bold',
@@ -82,18 +77,11 @@
     plt.annotate('STD:'.ljust(8) + ('{:.1f} m'.format(np.std(dH_vec))).rjust(numwid), xy=(0.65, 0.85),
                  xycoords='axes fraction', fontsize=12, fontweight='bold', color='red', family='monospace')
 
-<<<<<<< HEAD
-    #divider = make_axes_locatable(ax)
-    #cax = divider.append_axes("right", size="5%", pad=0.05)
-    #plt.colorbar(im1, cax=cax)
-    plt.colorbar(im1)
-=======
     divider = make_axes_locatable(ax)
     cax = divider.append_axes("right", size="5%", pad=0.05)
     plt.colorbar(im1, cax=cax)
     # plt.colorbar(im1)
 
->>>>>>> ae39610e
     plt.tight_layout()
     pp.savefig(fig, dpi=300)
     return
@@ -283,16 +271,6 @@
     zadj = p1[2]  # * sdata.mean(axis=0)
 
     xp = np.linspace(0, 360, 361)
-<<<<<<< HEAD
-    yp = fitfun(p1, xp)
-
-
-    
-    fig = plt.figure(figsize=(7, 5), dpi=600)
-    #fig.suptitle(title, fontsize=14)
-    plt.title(title, fontsize=14)
-    plt.plot(xdata[mysamp], ydata[mysamp], '^', ms=0.5, color='0.5', rasterized=True, fillstyle='full')
-=======
     # sp = np.zeros(xp.size) + 0.785398
     # sp = np.zeros(xp.size) + np.tan(np.radians(5)).astype(np.float32)
     sp = np.ones(xp.size) + np.nanmean(sdata[mysamp])
@@ -303,7 +281,6 @@
     # fig.suptitle(title, fontsize=14)
     plt.title(title, fontsize=14)
     plt.plot(xdata[mysamp], ydata2[mysamp], '^', ms=0.5, color='0.5', rasterized=True, fillstyle='full')
->>>>>>> ae39610e
     plt.plot(xp, np.zeros(xp.size), 'k', ms=3)
     # plt.plot(xp, np.divide(yp,sp), 'r-', ms=2)
     plt.plot(xp, np.divide(yp, sp), 'r-', ms=2)
