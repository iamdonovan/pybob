--- conflicted
+++ resolved
@@ -71,13 +71,10 @@
     if isinstance(master, GeoImg):
         stan = np.tan(np.radians(slope)).astype(np.float32)
         dH = master.copy(new_raster=(master.img-slave.img))
-<<<<<<< HEAD
-        #dH.mask(np.logical_or(master.img.mask, slave.img.mask))
-        
         dH.img[stable_mask] = np.nan
-=======
         master_mask = isinstance(master.img, np.ma.masked_array)
         slave_mask = isinstance(slave.img, np.ma.masked_array)
+
         if master_mask and slave_mask:
             dH.mask(np.logical_or(master.img.mask, slave.img.mask))
         elif master_mask:
@@ -87,7 +84,6 @@
         
         if dH.isfloat:
             dH.img[stable_mask] = np.nan
->>>>>>> ee34f3e1
 
         dHtan = dH.img / stan
         mykeep = ((np.absolute(dH.img) < 200.0) & np.isfinite(dH.img) &
