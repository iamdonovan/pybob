# pybob
<<<<<<< HEAD
A collection of geospatial and other tools that I find useful.
=======

## Installing Pybob

```sh
# Install the required libraries
conda install h5py numba descartes gdal
pip install llc

# Clone the repository (using git ssh)
git clone git@github.com:iamdonovan/pybob.git

# install the development verion in editing mode
pip install -e [path2folder/pybob]
```

## Basic usage

```python
from pybob import GeoImg

# Open a geotiff:
test = GeoImg.GeoImg('myraster.tif')

# plot raster to screen
test.diplay()

# crop raster to extent
test.crop_to_extent([xmin, xmax, ymin, ymax], band)

```
>>>>>>> 0e44fbe6
<|MERGE_RESOLUTION|>--- conflicted
+++ resolved
@@ -1,7 +1,5 @@
 # pybob
-<<<<<<< HEAD
 A collection of geospatial and other tools that I find useful.
-=======
 
 ## Installing Pybob
 
@@ -31,5 +29,4 @@
 # crop raster to extent
 test.crop_to_extent([xmin, xmax, ymin, ymax], band)
 
-```
->>>>>>> 0e44fbe6
+```